--- conflicted
+++ resolved
@@ -73,11 +73,7 @@
 
     # Initializes the CodeQL tools for scanning.
     - name: Initialize CodeQL
-<<<<<<< HEAD
-      uses: github/codeql-action/init@689fdc5193eeb735ecb2e52e819e3382876f93f4 # v2.20.3
-=======
       uses: github/codeql-action/init@407ffafae6a767df3e0230c3df91b6443ae8df75 # v2.20.3
->>>>>>> 23ced770
       with:
         languages: ${{ matrix.language }}
         # If you wish to specify custom queries, you can do so here or in a config file.
@@ -91,11 +87,7 @@
     # Autobuild attempts to build any compiled languages  (C/C++, C#, Go, or Java).
     # If this step fails, then you should remove it and run the build manually (see below)
     - name: Autobuild
-<<<<<<< HEAD
-      uses: github/codeql-action/autobuild@689fdc5193eeb735ecb2e52e819e3382876f93f4 # v2.20.3
-=======
       uses: github/codeql-action/autobuild@407ffafae6a767df3e0230c3df91b6443ae8df75 # v2.20.3
->>>>>>> 23ced770
 
     # ℹ️ Command-line programs to run using the OS shell.
     # 📚 See https://docs.github.com/en/actions/using-workflows/workflow-syntax-for-github-actions#jobsjob_idstepsrun
@@ -108,10 +100,6 @@
     #     ./location_of_script_within_repo/buildscript.sh
 
     - name: Perform CodeQL Analysis
-<<<<<<< HEAD
-      uses: github/codeql-action/analyze@689fdc5193eeb735ecb2e52e819e3382876f93f4 # v2.20.3
-=======
       uses: github/codeql-action/analyze@407ffafae6a767df3e0230c3df91b6443ae8df75 # v2.20.3
->>>>>>> 23ced770
       with:
         category: "/language:${{matrix.language}}"