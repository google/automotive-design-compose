--- conflicted
+++ resolved
@@ -73,11 +73,7 @@
 
     # Initializes the CodeQL tools for scanning.
     - name: Initialize CodeQL
-<<<<<<< HEAD
-      uses: github/codeql-action/init@49abf0ba24d0b7953cb586944e918a0b92074c80 # v2.20.3
-=======
       uses: github/codeql-action/init@74483a38d39275f33fcff5f35b679b5ca4a26a99 # v2.20.3
->>>>>>> 60d7f465
       with:
         languages: ${{ matrix.language }}
         # If you wish to specify custom queries, you can do so here or in a config file.
@@ -91,11 +87,7 @@
     # Autobuild attempts to build any compiled languages  (C/C++, C#, Go, or Java).
     # If this step fails, then you should remove it and run the build manually (see below)
     - name: Autobuild
-<<<<<<< HEAD
-      uses: github/codeql-action/autobuild@49abf0ba24d0b7953cb586944e918a0b92074c80 # v2.20.3
-=======
       uses: github/codeql-action/autobuild@74483a38d39275f33fcff5f35b679b5ca4a26a99 # v2.20.3
->>>>>>> 60d7f465
 
     # ℹ️ Command-line programs to run using the OS shell.
     # 📚 See https://docs.github.com/en/actions/using-workflows/workflow-syntax-for-github-actions#jobsjob_idstepsrun
@@ -108,10 +100,6 @@
     #     ./location_of_script_within_repo/buildscript.sh
 
     - name: Perform CodeQL Analysis
-<<<<<<< HEAD
-      uses: github/codeql-action/analyze@49abf0ba24d0b7953cb586944e918a0b92074c80 # v2.20.3
-=======
       uses: github/codeql-action/analyze@74483a38d39275f33fcff5f35b679b5ca4a26a99 # v2.20.3
->>>>>>> 60d7f465
       with:
         category: "/language:${{matrix.language}}"