--- conflicted
+++ resolved
@@ -39,8 +39,4 @@
       - name: 'Checkout Repository'
         uses: actions/checkout@c85c95e3d7251135ab7dc9ce3241c5835cc595a9 # v3.5.3
       - name: 'Dependency Review'
-<<<<<<< HEAD
-        uses: actions/dependency-review-action@32037a1d9743d72aa90d2b4b6a9729556c5ae28e # v3
-=======
-        uses: actions/dependency-review-action@f6fff72a3217f580d5afd49a46826795305b63c7 # v3.0.8
->>>>>>> ed1527fa
+        uses: actions/dependency-review-action@f6fff72a3217f580d5afd49a46826795305b63c7 # v3.0.8