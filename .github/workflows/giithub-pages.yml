# Copyright 2023 Google LLC
#
# Licensed under the Apache License, Version 2.0 (the "License");
# you may not use this file except in compliance with the License.
# You may obtain a copy of the License at
#
#     http://www.apache.org/licenses/LICENSE-2.0
#
# Unless required by applicable law or agreed to in writing, software
# distributed under the License is distributed on an "AS IS" BASIS,
# WITHOUT WARRANTIES OR CONDITIONS OF ANY KIND, either express or implied.
# See the License for the specific language governing permissions and
# limitations under the License.

name: GitHub Pages

on:
  push:
    paths:
      - "docs/**"
    branches: ["main"]
  pull_request:
    paths:
      - "docs/**"
    branches:
      - main
      - 'wb/**'
  merge_group:

  # Allows you to run this workflow manually from the Actions tab
  workflow_dispatch:

# Sets permissions of the GITHUB_TOKEN to allow deployment to GitHub Pages
permissions:
  contents: read
  pages: write
  id-token: write

# Allow one concurrent deployment
concurrency:
  group: "pages"
  cancel-in-progress: true

jobs:
  # Build job
  build:
    runs-on: ubuntu-latest
    defaults:
      run:
        working-directory: docs
    steps:
      - name: Harden Runner
        uses: step-security/harden-runner@1b05615854632b887b69ae1be8cbefe72d3ae423 # v2.6.0
        with:
          egress-policy: audit

      - name: Checkout
        uses: actions/checkout@8ade135a41bc03ea155e62e844d188df1ea18608 # v4.1.0
      - name: Setup Ruby
<<<<<<< HEAD
        uses: ruby/setup-ruby@cd48c8e22733480b66887b42bfeb6c0b88ea1a56 # v1.158.0
=======
        uses: ruby/setup-ruby@54a18e26dbbb1eabc604f317ade9a5788dddef81 # v1.159.0
>>>>>>> 60d7f465
        with:
          ruby-version: '3.1' # Not needed with a .ruby-version file
          bundler-cache: true # runs 'bundle install' and caches installed gems automatically
          cache-version: 0 # Increment this number if you need to re-download cached gems
          working-directory: '${{ github.workspace }}/docs'
      - name: Setup Pages
        id: pages
        uses: actions/configure-pages@f156874f8191504dae5b037505266ed5dda6c382 # v3.0.6
      - name: Build with Jekyll
        # Outputs to the './_site' directory by default
        run: |
            bundle exec just-the-docs rake search:init
            bundle exec jekyll build --baseurl "${{ steps.pages.outputs.base_path }}"
        env:
          JEKYLL_ENV: production
      - name: Upload artifact
        # Automatically uploads an artifact from the './_site' directory by default
        uses: actions/upload-pages-artifact@a753861a5debcf57bf8b404356158c8e1e33150c # v2.0.0
        with:
            path: "docs/_site/"

  # Deployment job
  deploy:
    if: github.ref_name == 'main'
    environment:
      name: github-pages
      url: ${{ steps.deployment.outputs.page_url }}
    runs-on: ubuntu-latest
    needs: build
    steps:
      - name: Harden Runner
        uses: step-security/harden-runner@1b05615854632b887b69ae1be8cbefe72d3ae423 # v2.6.0
        with:
          egress-policy: audit

      - name: Deploy to GitHub Pages
        id: deployment
        uses: actions/deploy-pages@9dbe3824824f8a1377b8e298bafde1a50ede43e5 # v2.0.4<|MERGE_RESOLUTION|>--- conflicted
+++ resolved
@@ -57,11 +57,7 @@
       - name: Checkout
         uses: actions/checkout@8ade135a41bc03ea155e62e844d188df1ea18608 # v4.1.0
       - name: Setup Ruby
-<<<<<<< HEAD
-        uses: ruby/setup-ruby@cd48c8e22733480b66887b42bfeb6c0b88ea1a56 # v1.158.0
-=======
         uses: ruby/setup-ruby@54a18e26dbbb1eabc604f317ade9a5788dddef81 # v1.159.0
->>>>>>> 60d7f465
         with:
           ruby-version: '3.1' # Not needed with a .ruby-version file
           bundler-cache: true # runs 'bundle install' and caches installed gems automatically
