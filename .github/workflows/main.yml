# Copyright 2023 Google LLC
#
# Licensed under the Apache License, Version 2.0 (the "License");
# you may not use this file except in compliance with the License.
# You may obtain a copy of the License at
#
#     http://www.apache.org/licenses/LICENSE-2.0
#
# Unless required by applicable law or agreed to in writing, software
# distributed under the License is distributed on an "AS IS" BASIS,
# WITHOUT WARRANTIES OR CONDITIONS OF ANY KIND, either express or implied.
# See the License for the specific language governing permissions and
# limitations under the License.


name: SDK Main Workflow

# The on: and concurrencency: blocks should be the same for all core workflows
# Triggers nightly, on merges or pushes to main and stable and on pull requests.
on:
  push:
    branches:
    - main
    - 'stable/**'
    - 'feature/**'
  pull_request:
  merge_group:
  schedule:
    - cron: "0 0 * * *"

concurrency:
  group: ${{ github.workflow }}-${{ github.head_ref || github.ref }}
  cancel-in-progress: true

permissions:
  contents: read

# We only need to make sure that one ABI builds
env:
  GRADLE_OPTS: "-Dorg.gradle.project.designcompose.cargoPlugin.allowAbiOverride=true -Dorg.gradle.project.designcompose.cargoPlugin.abiOverride=x86_64"

jobs:
  ############## Lints
  validate-gradle-wrapper:
    runs-on: ubuntu-latest
    steps:
      - name: Harden Runner
        uses: step-security/harden-runner@eb238b55efaa70779f274895e782ed17c84f2895 # v2.6.1
        with:
          egress-policy: audit

      - uses: actions/checkout@b4ffde65f46336ab88eb53be808477a3936bae11 # v4.1.1
      - uses: gradle/wrapper-validation-action@56b90f209b02bf6d1deae490e9ef18b21a389cd4 # v1.1.0

  lint-kotlin:
    runs-on: ubuntu-latest
    steps:
      - name: Harden Runner
        uses: step-security/harden-runner@eb238b55efaa70779f274895e782ed17c84f2895 # v2.6.1
        with:
          egress-policy: audit

      - uses: actions/checkout@b4ffde65f46336ab88eb53be808477a3936bae11 # v3.5.2

      - name: Set up Java
        uses: actions/setup-java@387ac29b308b003ca37ba93a6cab5eb57c8f5f93 # v4.0.0
        with:
          distribution: "temurin"
          java-version: "17"

      - uses: gradle/gradle-build-action@87a9a15658c426a54dd469d4fc7dc1a73ca9d4a6 # v2.7.1
        with:
          cache-read-only: true
          arguments: ktfmtCheck ktfmtCheckBuildScripts --no-configuration-cache

  actionlint:
    runs-on: ubuntu-latest
    steps:
      - name: Harden Runner
        uses: step-security/harden-runner@eb238b55efaa70779f274895e782ed17c84f2895 # v2.6.1
        with:
          egress-policy: audit

      - uses: actions/checkout@b4ffde65f46336ab88eb53be808477a3936bae11 # v4.1.1
      - name: Download actionlint
        id: get_actionlint
        run: bash <(curl https://raw.githubusercontent.com/rhysd/actionlint/main/scripts/download-actionlint.bash)
        shell: bash
      - name: Check workflow files
        run: ${{ steps.get_actionlint.outputs.executable }} -color
        shell: bash

  lint-rust:
    runs-on: ubuntu-latest
    steps:
      - name: Harden Runner
        uses: step-security/harden-runner@eb238b55efaa70779f274895e782ed17c84f2895 # v2.6.1
        with:
          egress-policy: audit

      - run: rustup toolchain install stable --profile minimal
      - uses: actions/checkout@b4ffde65f46336ab88eb53be808477a3936bae11 # v3.5.2
      - name: Rust lint
        run: cargo-fmt --all --check

  cargo-deny:
    runs-on: ubuntu-22.04
    strategy:
      matrix:
        checks:
          - advisories
          - bans licenses sources

    # Prevent sudden announcement of a new advisory from failing ci:
    continue-on-error: ${{ matrix.checks == 'advisories' }}

    steps:
    - name: Harden Runner
      uses: step-security/harden-runner@eb238b55efaa70779f274895e782ed17c84f2895 # v2.6.1
      with:
        egress-policy: audit

    - uses: actions/checkout@b4ffde65f46336ab88eb53be808477a3936bae11 # v4.1.1
    - uses: EmbarkStudios/cargo-deny-action@1e59595bed8fc55c969333d08d7817b36888f0c5 # v1.5.5
      with:
          command: check ${{ matrix.checks }}

############## Gradle
  sdk-support-build:
    runs-on: ubuntu-latest
    steps:
      - name: Harden Runner
        uses: step-security/harden-runner@eb238b55efaa70779f274895e782ed17c84f2895 # v2.6.1
        with:
          egress-policy: audit

      - uses: actions/checkout@b4ffde65f46336ab88eb53be808477a3936bae11 # v3.5.2

      - name: Set up Java
        uses: actions/setup-java@387ac29b308b003ca37ba93a6cab5eb57c8f5f93 # v4.0.0
        with:
          distribution: "temurin"
          java-version: "17"

      - name: Set up Gradle
        uses: gradle/gradle-build-action@87a9a15658c426a54dd469d4fc7dc1a73ca9d4a6 # v2.10.0
        with:
          # Upload in the dependency-review workflow
          dependency-graph: generate
          gradle-home-cache-cleanup: true

      - name: Test build-logic
        uses: gradle/gradle-build-action@87a9a15658c426a54dd469d4fc7dc1a73ca9d4a6 # v2.10.0
        with:
          build-root-directory: build-logic
          arguments: test

      - name: Test the plugins
        uses: gradle/gradle-build-action@87a9a15658c426a54dd469d4fc7dc1a73ca9d4a6 # v2.10.0
        with:
          build-root-directory: plugins
          arguments: test

  # Run a full build, including instrumented tests.
  sdk-build:
    runs-on: "ubuntu-latest"
    steps:
      - name: Harden Runner
        uses: step-security/harden-runner@eb238b55efaa70779f274895e782ed17c84f2895 # v2.6.1
        with:
          egress-policy: audit

      - uses: actions/checkout@b4ffde65f46336ab88eb53be808477a3936bae11 # v3.5.2

      - name: Set up Java
        uses: actions/setup-java@387ac29b308b003ca37ba93a6cab5eb57c8f5f93 # v4.0.0
        with:
          distribution: "temurin"
          java-version: "17"

      - name: Set up Gradle
        uses: gradle/gradle-build-action@87a9a15658c426a54dd469d4fc7dc1a73ca9d4a6 # v2.10.0
        with:
          # Upload in the dependency-review workflow
          dependency-graph: generate
          gradle-home-cache-cleanup: true

      - name: Update Rust
        run: rustup toolchain install stable --profile minimal

      - name: Install Rust toolchains
        run: ./install-rust-toolchains.sh

      - name: Set up Rust Cache
        uses: Swatinem/rust-cache@3cf7f8cc28d1b4e7d01e3783be10a97d55d483c8
        with:
          workspaces: ". -> designcompose/build/intermediates/cargoTarget"
          shared-key: "gradle-rust"
          save-if: ${{ github.ref == 'refs/heads/main' }}

      - name: Full Gradle Test and publish
        uses: gradle/gradle-build-action@87a9a15658c426a54dd469d4fc7dc1a73ca9d4a6 # v2.10.0
        with:
          arguments: check build publish assembleAndroidTest assembleUnitTest

  build-maven-repo:
    runs-on: "ubuntu-latest"
    steps:
      - name: Harden Runner
        uses: step-security/harden-runner@eb238b55efaa70779f274895e782ed17c84f2895 # v2.6.1
        with:
          egress-policy: audit

<<<<<<< HEAD
      - name: "Set environment variables"
        run: |
          echo "ORG_GRADLE_PROJECT_DesignComposeMavenRepo=$GITHUB_WORKSPACE/designcompose_m2repo" >> "$GITHUB_ENV"

      - uses: actions/checkout@8ade135a41bc03ea155e62e844d188df1ea18608 # v3.5.2
=======
      - uses: actions/checkout@b4ffde65f46336ab88eb53be808477a3936bae11 # v3.5.2
>>>>>>> 626a0d82

      - name: Set up Java
        uses: actions/setup-java@387ac29b308b003ca37ba93a6cab5eb57c8f5f93 # v4.0.0
        with:
          distribution: "temurin"
          java-version: "17"

      - name: Set up Gradle
        uses: gradle/gradle-build-action@842c587ad8aa4c68eeba24c396e15af4c2e9f30a # v2.9.0
        with:
          # Upload in the dependency-review workflow
          dependency-graph: generate
          gradle-home-cache-cleanup: true

      - name: Update Rust
        run: rustup toolchain install stable --profile minimal

      - name: Install Rust toolchains
        run: ./install-rust-toolchains.sh

      - name: Set up Rust Cache
        uses: Swatinem/rust-cache@3cf7f8cc28d1b4e7d01e3783be10a97d55d483c8
        with:
          workspaces: ". -> designcompose/build/intermediates/cargoTarget"
          shared-key: "gradle-rust"
          save-if: ${{ github.ref == 'refs/heads/main' }}

      - name: Full Gradle Test and publish
        uses: gradle/gradle-build-action@842c587ad8aa4c68eeba24c396e15af4c2e9f30a # v2.9.0
        with:
          arguments: publishAllPublicationsToLocalDirRepository

      - name: Upload maven repo
        uses: actions/upload-artifact@a8a3f3ad30e3422c9c7b888a15615d19a852ae32 # v3.1.3
        with:
          name: designcompose_m2repo
          path: designcompose_m2repo/

  # These tests run on the local JVM and don't need the rust code,
  # so it makes sense to put them in a seperate job
  verify-roborazzi:
    runs-on: "ubuntu-latest"
    steps:
      - name: Harden Runner
        uses: step-security/harden-runner@eb238b55efaa70779f274895e782ed17c84f2895 # v2.6.1
        with:
          egress-policy: audit

      - uses: actions/checkout@b4ffde65f46336ab88eb53be808477a3936bae11 # v3.5.2

      - name: Set up Java
        uses: actions/setup-java@387ac29b308b003ca37ba93a6cab5eb57c8f5f93 # v4.0.0
        with:
          distribution: "temurin"
          java-version: "17"

      - name: Set up Gradle
        uses: gradle/gradle-build-action@87a9a15658c426a54dd469d4fc7dc1a73ca9d4a6 # v2.10.0
        with:
          # Upload in the dependency-review workflow
          dependency-graph: generate
          gradle-home-cache-cleanup: true

      - name: Generate full comparison
        uses: gradle/gradle-build-action@87a9a15658c426a54dd469d4fc7dc1a73ca9d4a6 # v2.10.0
        with:
          arguments: compareRoborazziDebug

      - name: Upload diff report
        uses: actions/upload-artifact@a8a3f3ad30e3422c9c7b888a15615d19a852ae32 # v3.1.3
        with:
          name: screenshot-diff-report
          path: |
            **/build/outputs/roborazzi
            **/build/reports/roborazzi
          retention-days: 30

      - name: Verify Roborazzi
        uses: gradle/gradle-build-action@87a9a15658c426a54dd469d4fc7dc1a73ca9d4a6 # v2.10.0
        with:
          arguments: verifyRoborazziDebug

########### Reference apps
  reference-apps:
    strategy:
      matrix:
        os: [ubuntu-latest, macos-latest, windows-latest]
    runs-on: ${{ matrix.os }}
    needs: build-maven-repo

    steps:
    - name: Harden Runner
      uses: step-security/harden-runner@eb238b55efaa70779f274895e782ed17c84f2895 # v2.6.1
      with:
        egress-policy: audit

    - uses: actions/checkout@b4ffde65f46336ab88eb53be808477a3936bae11 # v4.1.1

    - name: Set up Java
      uses: actions/setup-java@387ac29b308b003ca37ba93a6cab5eb57c8f5f93 # v4.0.0
      with:
        distribution: "temurin"
        java-version: "17"

    - name: Set up Gradle
      uses: gradle/gradle-build-action@87a9a15658c426a54dd469d4fc7dc1a73ca9d4a6 # v2.4.2
      with:
        # Dependency graph isn't supported on Windows and we don't need it to run on Mac either
        # This is GitHub's ternary operator
        dependency-graph: ${{ matrix.os == 'ubuntu-latest' && 'generate' ||  'disabled' }}
        gradle-home-cache-cleanup: true

    - uses: actions/download-artifact@9bc31d5ccc31df68ecc42ccf4149144866c47d8a # v3.0.2
      with:
        name: designcompose_m2repo
        path: designcompose_m2repo

    - name: "Set environment variables (Linux/Mac)"
      if: ${{ matrix.os != 'windows-latest'}}
      run: |
        echo "ORG_GRADLE_PROJECT_DesignComposeMavenRepo=$GITHUB_WORKSPACE/designcompose_m2repo" >> "$GITHUB_ENV"

    - name: "Set environment variables (Windows)"
      if: ${{ matrix.os == 'windows-latest'}}
      run: |
        chcp 65001 #set code page to utf-8
        echo "ORG_GRADLE_PROJECT_DesignComposeMavenRepo=$env:GITHUB_WORKSPACE/designcompose_m2repo" >> "$env:GITHUB_ENV"

    - name: Check HelloWorld App
      uses: gradle/gradle-build-action@87a9a15658c426a54dd469d4fc7dc1a73ca9d4a6 # v2.7.1
      with:
        build-root-directory: reference-apps/helloworld
        arguments: |
          --init-script ../local-design-compose-repo.init.gradle.kts
          build

    - name: Check Tutorial App
      uses: gradle/gradle-build-action@87a9a15658c426a54dd469d4fc7dc1a73ca9d4a6 # v2.7.1
      with:
        build-root-directory: reference-apps/tutorial
        arguments: |
          --init-script ../local-design-compose-repo.init.gradle.kts
          build


######### Unbundled apps
  aaos-unbundled:
    runs-on: ubuntu-latest
    needs: build-maven-repo
    steps:
    - name: Harden Runner
      uses: step-security/harden-runner@eb238b55efaa70779f274895e782ed17c84f2895 # v2.6.1
      with:
        egress-policy: audit

    - uses: actions/checkout@b4ffde65f46336ab88eb53be808477a3936bae11 # v4.1.1

    - name: Set up Java
      uses: actions/setup-java@387ac29b308b003ca37ba93a6cab5eb57c8f5f93 # v4.0.0
      with:
        distribution: "temurin"
        java-version: "17"

    - name: Set up Gradle
      uses: gradle/gradle-build-action@87a9a15658c426a54dd469d4fc7dc1a73ca9d4a6 # v2.4.2
      with:
        dependency-graph: generate
        gradle-home-cache-cleanup: true

    - uses: actions/download-artifact@9bc31d5ccc31df68ecc42ccf4149144866c47d8a # v3.0.2
      with:
        name: designcompose_m2repo
        path: designcompose_m2repo

    - run: sudo apt-get install repo

    - name: "Set environment variables"
      run: |
        echo "ORG_GRADLE_PROJECT_DesignComposeMavenRepo=$GITHUB_WORKSPACE/designcompose_m2repo" >> "$GITHUB_ENV"
        echo "ORG_GRADLE_PROJECT_unbundledAAOSDir=$GITHUB_WORKSPACE/undbundled-aaos" >> "$GITHUB_ENV"

    - name: Check out the Unbundled AAOS Repo
      run: |
        HOST=https://android.googlesource.com/platform/manifest
        BRANCH=ub-automotive-master-20230622
        mkdir "$ORG_GRADLE_PROJECT_unbundledAAOSDir"
        cd "$ORG_GRADLE_PROJECT_unbundledAAOSDir"
        repo init -u $HOST -b $BRANCH -g pdk,pdk-fs --depth=1
        repo sync -cq -j4

    - name: Check MediaCompose
      uses: gradle/gradle-build-action@87a9a15658c426a54dd469d4fc7dc1a73ca9d4a6 # v2.7.1
      with:
        build-root-directory: reference-apps/aaos-unbundled
        arguments: |
          check

############# Rust
  rust-test:
    runs-on: ubuntu-latest
    steps:
      - name: Harden Runner
        uses: step-security/harden-runner@eb238b55efaa70779f274895e782ed17c84f2895 # v2.6.1
        with:
          egress-policy: audit

      - uses: actions/checkout@b4ffde65f46336ab88eb53be808477a3936bae11 # v3.5.2

      - run: rustup toolchain install stable --profile minimal

      - uses: Swatinem/rust-cache@3cf7f8cc28d1b4e7d01e3783be10a97d55d483c8
        with:
          save-if: ${{ github.ref == 'refs/heads/main' }}

      - name: Build all
        run: cargo build --all-targets --all-features

      - name: Test all
        run: cargo test --all-targets --all-features

############ Figma resources
  figma-resources:
    runs-on: ubuntu-latest
    steps:
      - name: Harden Runner
        uses: step-security/harden-runner@eb238b55efaa70779f274895e782ed17c84f2895 # v2.6.1
        with:
          egress-policy: audit

      - uses: actions/checkout@b4ffde65f46336ab88eb53be808477a3936bae11 # v3.5.2

      - uses: ./.github/actions/build-figma-resource
        with:
            resource: auto-content-preview-widget

      - uses: ./.github/actions/build-figma-resource
        with:
            resource: extended-layout-plugin


<|MERGE_RESOLUTION|>--- conflicted
+++ resolved
@@ -211,15 +211,11 @@
         with:
           egress-policy: audit
 
-<<<<<<< HEAD
       - name: "Set environment variables"
         run: |
           echo "ORG_GRADLE_PROJECT_DesignComposeMavenRepo=$GITHUB_WORKSPACE/designcompose_m2repo" >> "$GITHUB_ENV"
 
-      - uses: actions/checkout@8ade135a41bc03ea155e62e844d188df1ea18608 # v3.5.2
-=======
-      - uses: actions/checkout@b4ffde65f46336ab88eb53be808477a3936bae11 # v3.5.2
->>>>>>> 626a0d82
+      - uses: actions/checkout@b4ffde65f46336ab88eb53be808477a3936bae11 # v3.5.2
 
       - name: Set up Java
         uses: actions/setup-java@387ac29b308b003ca37ba93a6cab5eb57c8f5f93 # v4.0.0
