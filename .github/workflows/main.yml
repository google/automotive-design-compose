--- conflicted
+++ resolved
@@ -95,50 +95,52 @@
 
       - run: rustup toolchain install stable --profile minimal
       - uses: actions/checkout@c85c95e3d7251135ab7dc9ce3241c5835cc595a9 # v3.5.2
-<<<<<<< HEAD
       - name: Rust lint
         run: cargo-fmt --all --check
-=======
-      - uses: Swatinem/rust-cache@e207df5d269b42b69c8bc5101da26f7d31feddb4
+
+  validate-dependabot:
+    runs-on: ubuntu-latest
+    steps:
+      - name: Harden Runner
+        uses: step-security/harden-runner@8ca2b8b2ece13480cda6dacd3511b49857a23c09 # v2.5.1
+        with:
+          egress-policy: audit
+
+      - run: rustup toolchain install stable --profile minimal
+      - uses: actions/checkout@c85c95e3d7251135ab7dc9ce3241c5835cc595a9 # v3.5.2
+      - uses: Swatinem/rust-cache@578b235f6e5f613f7727f1c17bd3305b4d4d4e1f
         with: 
           save-if: ${{ github.ref == 'refs/heads/main' }}
       - name: Build all
         run: cargo build --all-targets --all-features
       - name: Test all
         run: cargo test --all-targets --all-features
->>>>>>> ed1527fa
-
-  validate-dependabot:
-    runs-on: ubuntu-latest
-    steps:
-      - name: Harden Runner
-        uses: step-security/harden-runner@8ca2b8b2ece13480cda6dacd3511b49857a23c09 # v2.5.1
-        with:
-          egress-policy: audit
-
-<<<<<<< HEAD
-      - uses: actions/checkout@c85c95e3d7251135ab7dc9ce3241c5835cc595a9 # v3.5.3
-      - uses: marocchino/validate-dependabot@30653575251e0731f7c99bff8773e3988361597e # v2.1.0
-=======
+
+  sdk-support-build:
+    runs-on: ubuntu-latest
+    steps:
+      - name: Harden Runner
+        uses: step-security/harden-runner@8ca2b8b2ece13480cda6dacd3511b49857a23c09 # v2.5.1
+        with:
+          egress-policy: audit
+
       - uses: actions/checkout@c85c95e3d7251135ab7dc9ce3241c5835cc595a9 # v3.5.2
       - uses: ./.github/actions/prepare-build-env
         with:
           rust: "true"
 
       - name: Test build-logic
-        uses: gradle/gradle-build-action@243af859f8ca30903d9d7f7936897ca0358ba691 # v2.7.1
+        uses: gradle/gradle-build-action@a4cf152f482c7ca97ef56ead29bf08bcd953284c # v2.7.0
         with:
           build-root-directory: build-logic
           arguments: test
 
       - name: Test the plugins
-        uses: gradle/gradle-build-action@243af859f8ca30903d9d7f7936897ca0358ba691 # v2.7.1
+        uses: gradle/gradle-build-action@a4cf152f482c7ca97ef56ead29bf08bcd953284c # v2.7.0
         with:
           build-root-directory: plugins
           arguments: test
->>>>>>> ed1527fa
-
-############## Gradle
+
   sdk-build:
     runs-on: "ubuntu-latest"
     steps:
@@ -149,43 +151,26 @@
 
       - uses: actions/checkout@c85c95e3d7251135ab7dc9ce3241c5835cc595a9 # v3.5.2
 
-<<<<<<< HEAD
-      - name: Set up Java
-        uses: actions/setup-java@cd89f46ac9d01407894225f350157564c9c7cee2 # v3.12.0
-=======
       - name: Run local tests
-        uses: gradle/gradle-build-action@243af859f8ca30903d9d7f7936897ca0358ba691 # v2.7.1
->>>>>>> ed1527fa
+        uses: gradle/gradle-build-action@a4cf152f482c7ca97ef56ead29bf08bcd953284c # v2.7.0
         with:
           distribution: "temurin"
           java-version: "17"
 
-<<<<<<< HEAD
-      - name: Set up Gradle
-        uses: gradle/gradle-build-action@a4cf152f482c7ca97ef56ead29bf08bcd953284c # v2.4.2
-=======
       - name: Build debug
-        uses: gradle/gradle-build-action@243af859f8ca30903d9d7f7936897ca0358ba691 # v2.7.1
->>>>>>> ed1527fa
+        uses: gradle/gradle-build-action@a4cf152f482c7ca97ef56ead29bf08bcd953284c # v2.7.0
         with:
           # Upload in the dependency-review workflow
           dependency-graph: generate
           gradle-home-cache-cleanup: true
 
-<<<<<<< HEAD
-      - name: Update Rust
-        run: rustup toolchain install stable --profile minimal
-
-      - name: Install Rust toolchains
-        run: ./install-rust-toolchains.sh
-=======
       - name: Build release
-        uses: gradle/gradle-build-action@243af859f8ca30903d9d7f7936897ca0358ba691 # v2.7.1
+        uses: gradle/gradle-build-action@a4cf152f482c7ca97ef56ead29bf08bcd953284c # v2.7.0
         with:
           arguments: assembleRelease
 
       - name: Final check
-        uses: gradle/gradle-build-action@243af859f8ca30903d9d7f7936897ca0358ba691 # v2.7.1
+        uses: gradle/gradle-build-action@a4cf152f482c7ca97ef56ead29bf08bcd953284c # v2.7.0
         with:
           arguments: build
   
@@ -195,23 +180,17 @@
       - name: Harden Runner
         uses: step-security/harden-runner@8ca2b8b2ece13480cda6dacd3511b49857a23c09 # v2.5.1
         with:
-          egress-policy: audit
->>>>>>> ed1527fa
-
-      - name: Set up Rust Cache
-        uses: Swatinem/rust-cache@578b235f6e5f613f7727f1c17bd3305b4d4d4e1f
-        with:
           workspaces: ". -> designcompose/build/intermediates/cargoTarget"
           shared-key: "gradle-rust"
           save-if: ${{ github.ref == 'refs/heads/main' }}
 
-<<<<<<< HEAD
-      - name: Full Gradle Test and publish
-        uses: gradle/gradle-build-action@a4cf152f482c7ca97ef56ead29bf08bcd953284c # v2.7.0
-=======
+      - uses: actions/checkout@c85c95e3d7251135ab7dc9ce3241c5835cc595a9 # v3.5.2
+      - uses: ./.github/actions/prepare-build-env 
+        with:
+          rust: "true"
+
       - name: Build Maven repo
-        uses: gradle/gradle-build-action@243af859f8ca30903d9d7f7936897ca0358ba691 # v2.7.1
->>>>>>> ed1527fa
+        uses: gradle/gradle-build-action@a4cf152f482c7ca97ef56ead29bf08bcd953284c # v2.7.0
         with:
           arguments: check build publishAllPublicationsToLocalDirRepository 
       
@@ -313,7 +292,6 @@
       with:
         build-root-directory: reference-apps/aaos-unbundled
         arguments: |
-          check 
       
 ############# Rust
 
