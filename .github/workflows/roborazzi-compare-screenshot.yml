--- conflicted
+++ resolved
@@ -91,11 +91,7 @@
 
     steps:
       - name: Harden Runner
-<<<<<<< HEAD
-        uses: step-security/harden-runner@1b05615854632b887b69ae1be8cbefe72d3ae423 # v2.6.0
-=======
         uses: step-security/harden-runner@eb238b55efaa70779f274895e782ed17c84f2895 # v2.6.1
->>>>>>> 23ced770
         with:
           egress-policy: audit
 
