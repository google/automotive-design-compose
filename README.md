--- conflicted
+++ resolved
@@ -151,15 +151,6 @@
 - The Jetpack Compose renderer of Automotive Design for Compose documents consists of several
   modules:
 
-<<<<<<< HEAD
-  - `annotation` contains the Kotlin annotation definitions like `@DesignDoc`
-      and `@DesignComponent`.
-
-  - `codegen` contains the Kotlin compiler plugin that processes the annotations and generates
-      stub Composables that use the Automotive Design for Compose runtime.
-
-  - `designcompose` contains the code that interprets Automotive Design for Compose documents and
-=======
     - `annotation` contains the Kotlin annotation definitions like `@DesignDoc`
       and `@DesignComponent`.
 
@@ -167,7 +158,6 @@
       stub Composables that use the Automotive Design for Compose runtime.
 
     - `designcompose` contains the code that interprets Automotive Design for Compose documents and
->>>>>>> 7a5893b0
       renders them using Jetpack Compose. It also contains the code that uses the Figma Import JNI
       library to fetch documents from the Figma webservice.
 
@@ -179,20 +169,12 @@
 - Figma plugins that give designers more control and a better experience using Figma with Automotive
   Design for Compose:
 
-<<<<<<< HEAD
   - The Extended Layout Plugin, in `support-figma/extended-layout-plugin` , provides a panel for
-=======
-    - The Extended Layout Plugin, in `support-figma/extended-layout-plugin` , provides a panel for
->>>>>>> 7a5893b0
       formatting text, a panel to provide a JSON file with keyword details, a panel to validate
       keyword usages against the provided JSON file, and a command to sync Figma's prototype
       settings to the main document.
 
-<<<<<<< HEAD
   - Auto Content Preview Widget, in `support-figma/auto-content-preview-widget` provides a Figma
-=======
-    - Auto Content Preview Widget, in `support-figma/auto-content-preview-widget` provides a Figma
->>>>>>> 7a5893b0
       widget that uses the JSON file and allows designers to create and preview complex list
       layouts.
 
