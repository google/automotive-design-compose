--- conflicted
+++ resolved
@@ -142,11 +142,6 @@
 
 The Tutorial's DesignDoc is set to the main development Figma file, to assist in development of the app, but the committed serialized file is a separate file that presents a "welcome" page. This file's ID is `BX9UyUa5lkuSP3dEnqBdJf`. To update the file, fetch the `BX9UyUa5lkuSP3dEnqBdJf` file, then replace `reference-apps/tutorial/app/src/main/assets/figma/TutorialDoc_3z4xExq0INrL9vxPhj9tl7` with the serialized file. **The file name will remain the same**, the `TutorialDoc_3z4xExq0INrL9vxPhj9tl7` fill will contain the serialized `BX9UyUa5lkuSP3dEnqBdJf` file. The Tutorial app project has an AndroidIntegratedTest to ensure that the correct file is set, and it will be run as part of running the `./dev-scripts/test-all.sh` script.
 
-<<<<<<< HEAD
-## Roborazzi screenshot tests
-
-[Roborazzi](https://github.com/takahirom/roborazzi) is a new framework that allows for screenshot testing of Android Apps on your local system. It uses [Robolectric](https://github.com/robolectric/robolectric), the standard unit testing framework for Android, to render DesignCompose locally, allowing screenshots to be generated. The screenshots won't be one-to-one with actual Android devices, but they'll be very close and stable enough for changes to be detected. The comparison is run using `./gradlew verifyRoborazziDebug`. See [our documentation](https://google.github.io/automotive-design-compose/docs/working-with-source/writing-tests) for more information.
-=======
 ## Running Instrumented Tests
 
 All instrumented tests can be run on a running emulator by running "./gradlew connectedCheck". Additionally they can be run on [Gradle Managed Devices](https://developer.android.com/studio/test/gradle-managed-devices). These devices are the standard test targets and all tests must pass on them prior to a release. They are collected into three gradle tasks:
@@ -164,7 +159,10 @@
 ```
 
 This can provide significant speedup for instrumented tests. Having shards set to 4 can reduce the time to run instrumented tests by 75% (Sample test run: `g connectedCheck` ran in 4m24s, `g gmdTestsQuick` with 3 shards ran in 1m10s)
->>>>>>> a456d72b
+
+## Roborazzi screenshot tests
+
+[Roborazzi](https://github.com/takahirom/roborazzi) is a new framework that allows for screenshot testing of Android Apps on your local system. It uses [Robolectric](https://github.com/robolectric/robolectric), the standard unit testing framework for Android, to render DesignCompose locally, allowing screenshots to be generated. The screenshots won't be one-to-one with actual Android devices, but they'll be very close and stable enough for changes to be detected. The comparison is run using `./gradlew verifyRoborazziDebug`. See [our documentation](https://google.github.io/automotive-design-compose/docs/working-with-source/writing-tests) for more information.
 
 ## Testing the standalone version of the Tutorial app
 
