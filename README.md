--- conflicted
+++ resolved
@@ -122,22 +122,31 @@
 ### Controlling the architectures to build the Rust libraries for
 
 Release builds of DesignCompose need to include versions of the Rust libraries compiled for all four
-current Android ABIs - `x86`, `x86_64`, `armeabi-v7a` and `arm64-v8a`. However local development typically only needs a single ABI, corresponding to their test device / AVD.
-Cargo can (unfortunately) only build a single ABI at a time, so building all four ABIs adds significant time to a build (at least a minute). .
-
-The `designcompose.cargoPlugin.allowAbiOverride` Gradle property enables the ability to override the list of ABIs to build. If set to `true` then the `designcompose.cargoPlugin.abiOverride` property will be read (if set) and used to filter the configured list of ABIs that is configured in the Gradle project. It takes a comma seperated list of ABIs.[gradle.properties](..%2F..%2F..%2F.gradle%2Fgradle.properties)
-When building in Android Studio, the `allowAbiOverride` property will allow the build to check the ABI of the device that you are building for (when installing the app or running an instrumented test or similar) and only build the ABI needed for the device. This has priority over the `abiOverride` list that may be provided.
+current Android ABIs - `x86`, `x86_64`, `armeabi-v7a` and `arm64-v8a`. However local development
+typically only needs a single ABI, corresponding to their test device / AVD.
+Cargo can (unfortunately) only build a single ABI at a time, so building all four ABIs adds
+significant time to a build (at least a minute). .
+
+The `designcompose.cargoPlugin.allowAbiOverride` Gradle property enables the ability to override the
+list of ABIs to build. If set to `true` then the `designcompose.cargoPlugin.abiOverride` property
+will be read (if set) and used to filter the configured list of ABIs that is configured in the
+Gradle project. It takes a comma seperated list of
+ABIs.[gradle.properties](..%2F..%2F..%2F.gradle%2Fgradle.properties)
+When building in Android Studio, the `allowAbiOverride` property will allow the build to check the
+ABI of the device that you are building for (when installing the app or running an instrumented test
+or similar) and only build the ABI needed for the device. This has priority over the `abiOverride`
+list that may be provided.
 
 Note: The abi overrides are ignored when building for release.
 
 ### Gradle optimizations
 
 The properties file that is committed already includes the following optimizations:
-    - Parallel builds
-    - Build caching
-    - Configuration caching
-        - Android's Jetifier is disabled
-    - Increased the JVM memory allotment to 4GB
+- Parallel builds
+- Build caching
+- Configuration caching
+- Android's Jetifier is disabled
+- Increased the JVM memory allotment to 4GB
 
 You can optionally add these to your personal gradle.properties:
 
@@ -169,20 +178,12 @@
 - Figma plugins that give designers more control and a better experience using Figma with Automotive
   Design for Compose:
 
-<<<<<<< HEAD
-  - The Extended Layout Plugin, in `support-figma/extended-layout-plugin` , provides a panel for
-=======
     - The Extended Layout Plugin, in `support-figma/extended-layout-plugin` , provides a panel for
->>>>>>> 44c4c329
       formatting text, a panel to provide a JSON file with keyword details, a panel to validate
       keyword usages against the provided JSON file, and a command to sync Figma's prototype
       settings to the main document.
 
-<<<<<<< HEAD
-  - Auto Content Preview Widget, in `support-figma/auto-content-preview-widget` provides a Figma
-=======
     - Auto Content Preview Widget, in `support-figma/auto-content-preview-widget` provides a Figma
->>>>>>> 44c4c329
       widget that uses the JSON file and allows designers to create and preview complex list
       layouts.
 
