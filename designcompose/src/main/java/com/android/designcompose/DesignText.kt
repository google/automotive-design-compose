--- conflicted
+++ resolved
@@ -210,6 +210,8 @@
             fontStyle = fontStyle,
             textAlign =
                 customTextStyle?.textAlign
+            textAlign =
+                customTextStyle?.textAlign
                     ?: when (style.text_align) {
                         is TextAlign.Center -> androidx.compose.ui.text.style.TextAlign.Center
                         is TextAlign.Right -> androidx.compose.ui.text.style.TextAlign.Right
@@ -270,7 +272,6 @@
         setLayout(newLayout)
     }
 
-<<<<<<< HEAD
     // The height and top offset of the text might be slightly different than the height and top
     // that is used in layout. This is because we want to honor the position from Figma used for
     // layout, but when rendering we sometimes need to adjust the position because Compose text is
@@ -284,25 +285,6 @@
             Log.d(
                 TAG,
                 "Text measure $nodeName: textBounds ${textBounds.width} ${textBounds.layoutHeight} vertOffset ${textBounds.verticalOffset} renderHeight ${textBounds.renderHeight}"
-=======
-    DesignTextLayout(
-        layoutModifier.textTransform(style).layoutStyle(annotatedText.text, style).clipToBounds(),
-        style,
-        TextLayoutData(annotatedText, textStyle, LocalFontLoader.current),
-        annotatedText.text
-    ) {
-        val replacementComponent = customizations.getComponent(nodeName)
-        if (replacementComponent != null) {
-            replacementComponent(
-                object : ComponentReplacementContext {
-                    override val layoutModifier = modifier
-                    override val appearanceModifier = Modifier
-
-                    @Composable override fun Content() {}
-
-                    override val textStyle = textStyle
-                }
->>>>>>> 92f397b2
             )
             setRenderHeight(textBounds.renderHeight)
             setRenderTop(textBounds.verticalOffset)
