--- conflicted
+++ resolved
@@ -273,11 +273,7 @@
     // Subscribe for layout changes whenever the text data changes, and use a measure function to
     // measure the text width and height
     DisposableEffect(textMeasureData, style) {
-<<<<<<< HEAD
-        trace(DCTraces.DESIGNTEXT_DE) {
-=======
         trace(DCTraces.DESIGNTEXT_DE_SUBSCRIBE) {
->>>>>>> 16d47192
             val parentLayoutId = parentLayout?.parentLayoutId ?: -1
             val childIndex = parentLayout?.childIndex ?: -1
             LayoutManager.subscribeWithMeasure(
