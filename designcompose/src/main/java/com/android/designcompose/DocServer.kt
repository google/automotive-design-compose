/*
 * Copyright 2023 Google LLC
 *
 * Licensed under the Apache License, Version 2.0 (the "License");
 * you may not use this file except in compliance with the License.
 * You may obtain a copy of the License at
 *
 *     http://www.apache.org/licenses/LICENSE-2.0
 *
 * Unless required by applicable law or agreed to in writing, software
 * distributed under the License is distributed on an "AS IS" BASIS,
 * WITHOUT WARRANTIES OR CONDITIONS OF ANY KIND, either express or implied.
 * See the License for the specific language governing permissions and
 * limitations under the License.
 */

package com.android.designcompose

import android.os.Handler
import android.os.Looper
import android.util.Log
import android.widget.Toast
import androidx.activity.ComponentActivity
import androidx.annotation.RestrictTo
import androidx.annotation.VisibleForTesting
import androidx.compose.runtime.Composable
import androidx.compose.runtime.DisposableEffect
import androidx.compose.runtime.mutableStateOf
import androidx.compose.runtime.remember
import androidx.compose.ui.platform.LocalContext
import androidx.compose.ui.text.font.FontFamily
import androidx.lifecycle.DefaultLifecycleObserver
import androidx.lifecycle.LifecycleOwner
import androidx.lifecycle.lifecycleScope
import com.android.designcompose.common.DocumentServerParams
import java.io.BufferedInputStream
import java.io.File
import java.io.FileInputStream
import java.lang.ref.WeakReference
import java.net.ConnectException
import java.net.SocketException
import java.time.Instant
import java.util.Optional
import kotlin.concurrent.thread
<<<<<<< HEAD
import kotlinx.coroutines.ExperimentalCoroutinesApi
import kotlinx.coroutines.flow.Flow
import kotlinx.coroutines.flow.SharingStarted
import kotlinx.coroutines.flow.StateFlow
import kotlinx.coroutines.flow.mapLatest
import kotlinx.coroutines.flow.stateIn
=======
import kotlinx.coroutines.flow.collectLatest
import kotlinx.coroutines.launch
>>>>>>> 99ff5b79

internal const val TAG = "DesignCompose"

internal class LiveDocSubscription(
    val id: String,
    val docId: String,
    val onUpdate: (DocContent?) -> Unit,
    val docUpdateCallback: ((String, ByteArray?) -> Unit)?,
)

internal class LiveDocSubscriptions(
    val serverParams: DocumentServerParams,
    val saveFile: File?,
    val subscribers: ArrayList<LiveDocSubscription> = ArrayList(),
)

/**
 * Design doc status
 *
 * Publicly accessible status for a DesignDoc. Accessible via DesignSettings.designDocStatuses
 */
class DesignDocStatus() {
    // If set, the time when the doc was last loaded from storage. Otherwise, this has not happened
    var lastLoadFromDisk: Instant? = null
        internal set
    // If set, the time when the doc's status was last updated from Figma, whether or not the doc
    // had changed. If unset then the doc has not been successfully queried from Figma yet
    var lastFetch: Instant? = null
        internal set
    // If set, the time when a full fetch of the doc from Figma was last performed.
    // Otherwise this has not happened
    var lastUpdateFromFetch: Instant? = null
        internal set
}

object DesignSettings {
    internal var liveUpdatesEnabled = false
    // Toast.makeText causes a crash in AAOS on secondary displays with a
    // "display must not be null" error.  This flag is used to disable
    // Toasts in affected apps till that issue is resolved.
    internal var toastsEnabled = true
    private var parentActivity = WeakReference<ComponentActivity>(null)
    internal var liveUpdateSettings: LiveUpdateSettingsRepository? = null
    internal var figmaToken = mutableStateOf<String?>(null)
    internal var isDocumentLive = mutableStateOf(false)
    private var fontDb: HashMap<String, FontFamily> = HashMap()
    internal var fileFetchStatus: HashMap<String, DesignDocStatus> = HashMap()

    @VisibleForTesting
    @RestrictTo(RestrictTo.Scope.TESTS)
    fun testOnlyFigmaFetchStatus(fileId: String) = fileFetchStatus[fileId]

    fun enableLiveUpdates(
        activity: ComponentActivity,
    ) {
        liveUpdatesEnabled = true
        // TODO: Holding onto references to activities isn't great, replace this (make
        // DesignSettings into a ViewModel?)
        parentActivity = WeakReference<ComponentActivity>(activity)

        // Observe the activity's lifecycle to stop/start the periodic document refresh
        activity.lifecycle.addObserver(ActivityLifecycleObserver())

        // LiveUpdateSettings uses androidx.datastore to store the ApiKey. Datastore uses coroutines
        // to store the data, and notifies users of the data via a Kotlin Flows.
        // This sets that all up.
        liveUpdateSettings =
            LiveUpdateSettingsRepository(activity.applicationContext.liveUpdateSettings)

        // Launch a coroutine that awaits updates to the Figma Token
        activity.lifecycleScope.launch {
            liveUpdateSettings!!.settingsUpdateFlow.collectLatest { newTokenValue ->
                // Store the new value locally
                figmaToken.value = newTokenValue

                if (liveUpdatesEnabled) {
                    if (figmaToken.value != null) {
                        // If live update's enabled and the new token isn't null then start live
                        // updates
                        isDocumentLive.value = true
                        DocServer.startLiveUpdates()
                        return@collectLatest
                    } else {
                        showMessageInToast(
                            "No Figma API Key Set - LiveUpdate Disabled",
                            Toast.LENGTH_LONG
                        )
                    }
                }
                // Otherwise stop them
                isDocumentLive.value = false
                DocServer.stopLiveUpdates()
            }
<<<<<<< HEAD
=======
        }
>>>>>>> 99ff5b79

        DocServer.initializeLiveUpdate()
    }

    fun disableToasts() {
        toastsEnabled = false
    }

    fun addFontFamily(name: String, family: FontFamily) {
        fontDb[name] = family
    }

    fun showMessageInToast(msg: String, duration: Int) {
        Log.i(TAG, "Toast message: $msg")

        if (toastsEnabled) {
            val activity = parentActivity.get()
            activity?.runOnUiThread { Toast.makeText(activity, msg, duration).show() }
        }
    }

    internal fun fontFamily(
        fontFamily: Optional<String>,
        fallback: FontFamily = FontFamily.Default,
    ): FontFamily {
        val family = fontFamily.map { fam -> fontDb[fam] }.orElse(null)
        if (family == null) {
            // TODO find a better to show this font error. Currently it spams too much
            // fontFamily.ifPresent { familyName -> Log.w("DesignCompose", "Unable to find font
            // family
            // \"$familyName\"") }
            return fallback
        }
        return family
    }
}

internal class ActivityLifecycleObserver : DefaultLifecycleObserver {
    override fun onResume(owner: LifecycleOwner) {
        super.onResume(owner)
        DocServer.startLiveUpdates()
    }

    override fun onPause(owner: LifecycleOwner) {
        super.onPause(owner)
        DocServer.stopLiveUpdates()
    }
}

// SpanCache maps node names to grid spans, which are needed for lazy grid layouts.
// We use a cache because the lazy grid functions request the span very often while
// scrolling. We clear the cache whenever there is an update from the server.
internal object SpanCache {
    private val nodeSpanHash: HashMap<DesignNodeData, LazyContentSpan> = HashMap()
    internal fun getSpan(nodeData: DesignNodeData): LazyContentSpan? {
        return nodeSpanHash[nodeData]
    }

    internal fun setSpan(nodeData: DesignNodeData, span: LazyContentSpan) {
        nodeSpanHash[nodeData] = span
    }

    internal fun clear() {
        nodeSpanHash.clear()
    }
}

internal object DocServer {
    internal const val FETCH_INTERVAL_MILLIS: Long = 5000L
    internal const val DEFAULT_HTTP_PROXY_PORT = "3128"
    internal val documents: HashMap<String, DocContent> = HashMap()
    internal val subscriptions: HashMap<String, LiveDocSubscriptions> = HashMap()
    internal val branchHash: HashMap<String, HashMap<String, String>> =
        HashMap() // doc ID -> { docID -> docName }
    internal val mainHandler = Handler(Looper.getMainLooper())
    internal var periodicFetchRunnable: Runnable? = null
    internal var firstFetch = true
    internal var pauseUpdates = false
}

internal fun DocServer.initializeLiveUpdate() {
    Log.i(TAG, "Live Updates initialized")
    periodicFetchRunnable =
        Runnable() {
            thread {
                if (!fetchDocuments(firstFetch)) {
                    Log.e(TAG, "Error occurred while fetching or decoding documents.")
                    return@thread
                }
                firstFetch = false

                // Schedule another run after some time even if there were any
                // errors.
                scheduleLiveUpdate()
            }
        }
    // Kickstart periodic updates of documents
    scheduleLiveUpdate()
}

internal fun DocServer.stopLiveUpdates() {
    if (DesignSettings.liveUpdatesEnabled) {
        Log.i(TAG, "Stopping Live Updates")
        pauseUpdates = true
        removeScheduledPeriodicFetchRunnables()
    }
}

internal fun DocServer.startLiveUpdates() {
    if (DesignSettings.liveUpdatesEnabled) {
        Log.i(TAG, "Starting Live Updates")
        pauseUpdates = false
        scheduleLiveUpdate()
    }
}

internal fun DocServer.removeScheduledPeriodicFetchRunnables() {
    mainHandler.removeCallbacks(periodicFetchRunnable!!)
}

internal fun DocServer.scheduleLiveUpdate() {
    if (DesignSettings.liveUpdatesEnabled && !pauseUpdates) {
        // Stop any live updates that have already been scheduled.
        removeScheduledPeriodicFetchRunnables()
        mainHandler.postDelayed(periodicFetchRunnable!!, FETCH_INTERVAL_MILLIS)
    }
}

internal fun DocServer.getProxyConfig(): ProxyConfig {
    val proxyConfig = ProxyConfig()
    val proxySpecHost: String? = System.getProperty("http.proxyHost")
    if (proxySpecHost != null) {
        val proxySpecPort = System.getProperty("http.proxyPort") ?: DEFAULT_HTTP_PROXY_PORT
        proxyConfig.httpProxyConfig = HttpProxyConfig("$proxySpecHost:$proxySpecPort")
    }
    return proxyConfig
}

internal fun DocServer.fetchDocuments(
    firstFetch: Boolean,
): Boolean {
    val figmaApiKey = DesignSettings.figmaToken?.value
    if (figmaApiKey == null) {
        DesignSettings.showMessageInToast(
            "No Figma API Key Set - LiveUpdate Disabled",
            Toast.LENGTH_LONG
        )
        return false
    }

    val proxyConfig = getProxyConfig()
    Log.i(TAG, "HTTP Proxy: ${proxyConfig.httpProxyConfig?.proxySpec ?: "not set"}")

    val docIds =
        synchronized(subscriptions) {
            // Collect the docs
            subscriptions.keys.toList()
        }
    for (id in docIds) {
        val previousDoc = synchronized(documents) { documents[id] }
        Feedback.startLiveUpdate(id)

        val params =
            synchronized(subscriptions) {
                subscriptions[id]?.serverParams ?: DocumentServerParams()
            }
        val saveFile = synchronized(subscriptions) { subscriptions[id]?.saveFile }
        try {
            val postData = constructPostJson(figmaApiKey, previousDoc?.c, params, firstFetch)
            val documentData: ByteArray? = LiveUpdateJni.fetchDocBytes(id, postData, proxyConfig)

            if (documentData != null) {
                Feedback.documentDecodeReadBytes(documentData.size, id)
                val doc = decodeServerDoc(documentData, previousDoc, id, saveFile, Feedback)
                if (doc == null) {
                    Feedback.documentDecodeError(id)
                    Log.e(TAG, "Error decoding doc.")
                    break
                }
                updateBranches(id, doc)

                // Remember the new document
                synchronized(documents) { documents[id] = doc }
                synchronized(DesignSettings.fileFetchStatus) {
                    val now = Instant.now()
                    DesignSettings.fileFetchStatus[id]?.lastFetch = now
                    DesignSettings.fileFetchStatus[id]?.lastUpdateFromFetch = now
                }

                // Get the list of subscribers to this document id
                val subs: Array<LiveDocSubscription> =
                    synchronized(subscriptions) {
                        subscriptions[id]?.subscribers?.toTypedArray() ?: arrayOf()
                    }

                // On the main thread, tell all of the subscribers about the new document.
                mainHandler.post {
                    SpanCache.clear()
                    for (subscriber in subs) {
                        subscriber.onUpdate(doc)
                        subscriber.docUpdateCallback?.invoke(
                            id,
                            doc?.c?.toSerializedBytes(Feedback)
                        )
                    }
                }
                Feedback.documentUpdated(id, subs.size)
            } else {
                synchronized(DesignSettings.fileFetchStatus) {
                    DesignSettings.fileFetchStatus[id]?.lastFetch = Instant.now()
                }
                Feedback.documentUnchanged(id)
            }
        } catch (exception: Exception) {
            val msg =
                when (exception) {
                    is AccessDeniedException -> "Invalid Token"
                    is FigmaFileNotFoundException -> "File ID not found"
                    is RateLimitedException -> "Too many requests to Figma.com"
                    is InternalFigmaErrorException -> "Figma.com internal error"
                    is FetchException -> "Unknown Fetch Error"
                    is ConnectException -> "Connection Error"
                    is SocketException -> "Connection Error"
                    else -> {
                        "Unhandled ${exception.javaClass}"
                    }
                }
            if (DocumentSwitcher.isNotOriginalDocId(id)) {
                Feedback.documentUpdateErrorRevert(id, msg)
                DocumentSwitcher.revertToOriginal(id)
            } else {
                Feedback.documentUpdateError(id, msg)
            }
        }
    }
    return true
}

internal fun DocServer.subscribe(
    doc: LiveDocSubscription,
    serverParams: DocumentServerParams,
    saveFile: File?,
) {
    Feedback.addSubscriber(doc.docId)
    synchronized(subscriptions) {
        val subList = subscriptions[doc.docId] ?: LiveDocSubscriptions(serverParams, saveFile)
        subList.subscribers.add(doc)
        subscriptions[doc.docId] = subList
    }
}

internal fun DocServer.unsubscribe(doc: LiveDocSubscription) {
    Feedback.removeSubscriber(doc.docId)
    synchronized(subscriptions) {
        val subList = subscriptions[doc.docId] ?: return
        subList.subscribers.remove(doc)
        if (subList.subscribers.size == 0) {
            subscriptions.remove(doc.docId)
        }
    }
}

private fun DocServer.updateBranches(docId: String, doc: DocContent) {
    val docBranches = branchHash[docId] ?: HashMap<String, String>()
    doc.c.branches?.forEach { if (!docBranches.containsKey(it.id)) docBranches[it.id] = it.name }

    // Create a "Main" branch for this doc ID so that we can go back to it after switching to a
    // branch
    if (doc.c.branches?.isNotEmpty() == true && !docBranches.containsKey(docId))
        docBranches[docId] = "Main"
    // Update the branch list for this ID as well as all branches of this ID
    branchHash[docId] = docBranches
    doc.c.branches?.forEach { branchHash[it.id] = docBranches }
}

@Composable
internal fun DocServer.doc(
    resourceName: String,
    docId: String,
    serverParams: DocumentServerParams,
    docUpdateCallback: ((String, ByteArray?) -> Unit)?,
    disableLiveMode: Boolean,
): DocContent? {
    // Check that the document ID is valid
    if (!validateFigmaDocId(docId)) {
        Log.w(TAG, "Invalid Figma document ID: $docId")
        return null
    }

    val id = "${resourceName}_$docId"

    // Create a state var to remember the document contents and update it when the doc changes
    val (liveDoc, setLiveDoc) = remember { mutableStateOf<DocContent?>(null) }
    synchronized(DesignSettings.fileFetchStatus) {
        DesignSettings.fileFetchStatus.putIfAbsent(docId, DesignDocStatus())
    }

    // See if we've already loaded this doc
    val preloadedDoc = synchronized(documents) { documents[docId] }

    val context = LocalContext.current
    val saveFile = context.getFileStreamPath("$id.dcf")

    // We can manage the subscription lifecycle using a DisposableEffect (which
    // will run any time id changes, and also on first execution; and runs the
    // onDispose closure prior to running a change, or when the parent Composable
    // is no longer in use).
    DisposableEffect(id) {
        // DisposableEffect can cause execution of the hosting Composable to be
        // suspended, OR the closure we're in here is run later. That means that
        // another Composable could have loaded `docId` before we were run, so
        // we should try to fetch the doc again here.
        //
        // If we don't check to see if the doc was loaded again, then we can end
        // up loading it many times in a row, eventually leading to heap exhaustion.
        val targetDoc =
            synchronized(documents) {
                var targetDoc = documents[docId]
                if (targetDoc == null) {
                    try {
                        // Attempt to load it from disk synchronously.
                        targetDoc =
                            decodeDiskDoc(
                                BufferedInputStream(FileInputStream(saveFile)),
                                null,
                                docId,
                                Feedback
                            )
                        if (targetDoc != null) {
                            documents[docId] = targetDoc
                            synchronized(DesignSettings.fileFetchStatus) {
                                DesignSettings.fileFetchStatus[docId]?.lastLoadFromDisk =
                                    Instant.now()
                            }
                        }
                    } catch (error: Throwable) {
                        Feedback.diskLoadFail(id, docId)
                    }
                }
                targetDoc
            }
        docUpdateCallback?.invoke(docId, targetDoc?.c?.toSerializedBytes(Feedback))
        setLiveDoc(targetDoc)

        // Subscribe to live updates, if we have an access token.
        var subscription: LiveDocSubscription? = null
        if (!disableLiveMode) {
            subscription = LiveDocSubscription(id, docId, setLiveDoc, docUpdateCallback)
            subscribe(subscription, serverParams, saveFile)
        }
        onDispose { if (subscription != null) unsubscribe(subscription) }
    }

    // Don't return a doc with the wrong ID.
    if (liveDoc != null && liveDoc.c.docId == docId) return liveDoc
    if (preloadedDoc != null && preloadedDoc.c.docId == docId) {
        docUpdateCallback?.invoke(docId, preloadedDoc.c.toSerializedBytes(Feedback))
        return preloadedDoc
    }

    // Use the LocalContext to locate this doc in the precompiled serializedDesignDocuments
    val assetManager = context.assets
    try {
        val assetDoc = assetManager.open("figma/$id.dcf")
        val decodedDoc = decodeDiskDoc(assetDoc, null, docId, Feedback)
        if (decodedDoc != null) {
            synchronized(documents) { documents[docId] = decodedDoc }
            synchronized(DesignSettings.fileFetchStatus) {
                DesignSettings.fileFetchStatus[docId]?.lastLoadFromDisk = Instant.now()
            }
            docUpdateCallback?.invoke(docId, decodedDoc.c.toSerializedBytes(Feedback))
            return decodedDoc
        }
    } catch (error: Throwable) {
        Feedback.assetLoadFail(id, docId)
    }

    // We didn't manage to load the doc. Hopefully there's an access token
    // and it'll get loaded live.
    return null
}

internal fun DocServer.branches(docId: String): HashMap<String, String>? {
    return branchHash[docId]
}<|MERGE_RESOLUTION|>--- conflicted
+++ resolved
@@ -42,17 +42,8 @@
 import java.time.Instant
 import java.util.Optional
 import kotlin.concurrent.thread
-<<<<<<< HEAD
-import kotlinx.coroutines.ExperimentalCoroutinesApi
-import kotlinx.coroutines.flow.Flow
-import kotlinx.coroutines.flow.SharingStarted
-import kotlinx.coroutines.flow.StateFlow
-import kotlinx.coroutines.flow.mapLatest
-import kotlinx.coroutines.flow.stateIn
-=======
 import kotlinx.coroutines.flow.collectLatest
 import kotlinx.coroutines.launch
->>>>>>> 99ff5b79
 
 internal const val TAG = "DesignCompose"
 
@@ -146,10 +137,7 @@
                 isDocumentLive.value = false
                 DocServer.stopLiveUpdates()
             }
-<<<<<<< HEAD
-=======
-        }
->>>>>>> 99ff5b79
+        }
 
         DocServer.initializeLiveUpdate()
     }
