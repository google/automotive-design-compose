/*
 * Copyright 2023 Google LLC
 *
 * Licensed under the Apache License, Version 2.0 (the "License");
 * you may not use this file except in compliance with the License.
 * You may obtain a copy of the License at
 *
 *     http://www.apache.org/licenses/LICENSE-2.0
 *
 * Unless required by applicable law or agreed to in writing, software
 * distributed under the License is distributed on an "AS IS" BASIS,
 * WITHOUT WARRANTIES OR CONDITIONS OF ANY KIND, either express or implied.
 * See the License for the specific language governing permissions and
 * limitations under the License.
 */

package com.android.designcompose

import android.graphics.Bitmap
import android.graphics.BlurMaskFilter
import androidx.compose.ui.Modifier
import androidx.compose.ui.draw.alpha
import androidx.compose.ui.geometry.Offset
import androidx.compose.ui.geometry.Rect
import androidx.compose.ui.geometry.Size
import androidx.compose.ui.graphics.ClipOp
import androidx.compose.ui.graphics.Paint
import androidx.compose.ui.graphics.Path
import androidx.compose.ui.graphics.asAndroidPath
import androidx.compose.ui.graphics.asImageBitmap
import androidx.compose.ui.graphics.drawscope.ContentDrawScope
import androidx.compose.ui.graphics.drawscope.DrawContext
import androidx.compose.ui.graphics.nativeCanvas
import androidx.compose.ui.graphics.toArgb
import androidx.compose.ui.unit.IntSize
import com.android.designcompose.serdegen.ArcMeterData
import com.android.designcompose.serdegen.BoxShadow
import com.android.designcompose.serdegen.MeterData
import com.android.designcompose.serdegen.Overflow
import com.android.designcompose.serdegen.ProgressBarMeterData
import com.android.designcompose.serdegen.ProgressMarkerMeterData
import com.android.designcompose.serdegen.RotationMeterData
import com.android.designcompose.serdegen.ViewShape
import com.android.designcompose.serdegen.ViewStyle
import kotlin.math.abs
import kotlin.math.atan
import kotlin.math.cos
import kotlin.math.roundToInt
import kotlin.math.sin
import kotlin.math.sqrt

// Calculate the x and y offset of this node from its parent when it has a rotation of 0. Since
// the node in Figma may already be rotated, we need to do some math to basically undo the rotation
// to figure out the offsets. We extract the angle from the matrix then use trig and the offsets
// already provided by Figma in style.left, style.top, and style.transform to do the calculations.
private fun calculateParentOffsets(
    style: ViewStyle,
    nodeWidth: Double,
    nodeHeight: Double,
    density: Float,
): Pair<Double, Double> {
    val decomposed = style.transform.decompose(density)

    // X Node position offset by the X translation value of the transform matrix
    val nodeX = style.margin.start.pointsAsDp(density).value.toDouble() + decomposed.translateX
    // Y Node position offset by the Y translation value of the transform matrix
    val nodeY = style.margin.top.pointsAsDp(density).value.toDouble() + decomposed.translateY

    // Radius of the circle encapsulating the node
    val r = sqrt(nodeWidth * nodeWidth + nodeHeight * nodeHeight) / 2
    // Angle of the top left corner when not rotated
    val topLeftAngle = Math.toDegrees(atan(nodeHeight / -nodeWidth))
    // Current angle, offset by the top left corner angle
    val angleFromTopLeft =
        Math.toRadians(decomposed.angle.toDouble()) + Math.toRadians(topLeftAngle)
    val cos = abs(cos(angleFromTopLeft))
    val sin = abs(sin(angleFromTopLeft))

    var xOffset = nodeX - nodeWidth / 2
    if (decomposed.angle >= -90 - topLeftAngle && decomposed.angle < 90 - topLeftAngle)
        xOffset += r * cos
    else xOffset -= r * cos

    var yOffset = nodeY - nodeHeight / 2
    if (decomposed.angle <= -topLeftAngle && decomposed.angle >= -topLeftAngle - 180)
        yOffset += r * sin
    else yOffset -= r * sin
    return Pair(xOffset, yOffset)
}

private fun ViewStyle.getTransform(density: Float): androidx.compose.ui.graphics.Matrix {
    return transform.asComposeTransform(density) ?: androidx.compose.ui.graphics.Matrix()
}

private fun lerp(start: Float, end: Float, percent: Float, density: Float): Float {
    return start * density + percent / 100F * (end - start) * density
}

private fun calculateRotationData(
    rotationData: RotationMeterData,
    meterValue: Float,
    style: ViewStyle,
    density: Float
): androidx.compose.ui.graphics.Matrix {
    val rotation =
        (rotationData.start + meterValue / 100f * (rotationData.end - rotationData.start))
            .coerceDiscrete(rotationData.discrete, rotationData.discreteValue)

    val nodeWidth = style.width.pointsAsDp(density).value
    val nodeHeight = style.height.pointsAsDp(density).value

    // Calculate offsets from parent when the rotation is 0
    val offsets =
        calculateParentOffsets(style, nodeWidth.toDouble(), nodeHeight.toDouble(), density)
    val xOffsetParent = offsets.first
    val yOffsetParent = offsets.second

    // Calculate a rotation transform that rotates about the center of the
    // node and then moves by xOffset and yOffset
    val overrideTransform = androidx.compose.ui.graphics.Matrix()
    val moveX = nodeWidth / 2
    val moveY = nodeHeight / 2

    // First translate so we rotate about the center
    val translateOrigin = androidx.compose.ui.graphics.Matrix()
    translateOrigin.translate(-moveX, -moveY, 0f)
    overrideTransform.timesAssign(translateOrigin)

    // Perform the rotation
    val rotate = androidx.compose.ui.graphics.Matrix()
    rotate.rotateZ(-rotation)
    overrideTransform.timesAssign(rotate)

    // Translate back, with an additional offset from the parent
    val translateBack = androidx.compose.ui.graphics.Matrix()
    translateBack.translate(
        moveX - style.margin.start.pointsAsDp(density).value + xOffsetParent.toFloat(),
        moveY - style.margin.top.pointsAsDp(density).value + yOffsetParent.toFloat(),
        0f
    )
    overrideTransform.timesAssign(translateBack)
    return overrideTransform
}

private fun calculateProgressBarData(
    progressBarData: ProgressBarMeterData,
    meterValue: Float,
    height: Float,
    density: Float
): Size {
    // Progress bar discrete values are done by percentage
    val discretizedMeterValue =
        meterValue.coerceDiscrete(progressBarData.discrete, progressBarData.discreteValue)

    // Resize the progress bar by interpolating between 0 and endX
    val barWidth = lerp(0F, progressBarData.endX, discretizedMeterValue, density)
    return Size(barWidth, height)
}

private fun calculateProgressMarkerData(
    markerData: ProgressMarkerMeterData,
    meterValue: Float,
    style: ViewStyle,
    density: Float
): androidx.compose.ui.graphics.Matrix {
    // Progress marker discrete values are done by percentage
    val discretizedMeterValue =
        meterValue.coerceDiscrete(markerData.discrete, markerData.discreteValue)

    // The indicator mode means we don't resize the node; we just move it
    // along the x axis
    val moveX = lerp(markerData.startX, markerData.endX, discretizedMeterValue, density)
    val overrideTransform = style.getTransform(density)
    val leftOffset = style.margin.start.pointsAsDp(density).value
    overrideTransform.setXTranslation(moveX - leftOffset)

    return overrideTransform
}

private fun calculateArcData(
    arcData: ArcMeterData,
    meterValue: Float,
    shape: ViewShape
): ViewShape {
    // Max out the arc to just below a full circle to avoid having the
    // path completely disappear
    val arcMeterValue = meterValue.coerceAtMost(99.999F)
    val arcAngleMeter =
        (arcMeterValue / 100f * (arcData.end - arcData.start)).coerceDiscrete(
            arcData.discrete,
            arcData.discreteValue
        )
    var returnShape = shape
    if (shape is ViewShape.Arc) {
        returnShape =
            ViewShape.Arc(
                listOf(),
                listOf(),
                shape.stroke_cap,
                arcData.start,
                arcAngleMeter,
                shape.inner_radius,
                arcData.cornerRadius,
                shape.size,
                shape.is_mask,
            )
    }
    return returnShape
}

private fun renderPaths(drawContext: DrawContext, paths: List<Path>, brushes: List<Paint>) {
    for (path in paths) {
        for (paint in brushes) {
            drawContext.canvas.drawPath(path, paint)
        }
    }
}

internal fun ContentDrawScope.render(
    modifier: Modifier,
    style: ViewStyle,
    frameShape: ViewShape,
    customImageWithContext: Bitmap?,
    document: DocContent,
    name: String,
    customizations: CustomizationContext,
) {
    if (size.width <= 0F && size.height <= 0F) return

    drawContext.canvas.save()

    var overrideTransform: androidx.compose.ui.graphics.Matrix? = null
    var rectSize: Size? = null
    var shape = frameShape
    var customArcAngle = false

    val meterValue = customizations.getMeterValue(name)
    if (meterValue != null) {
        // Check if there is meter data for a dial/gauge/progress bar
        if (style.meter_data.isPresent) {
            when (val meterData = style.meter_data.get()) {
                is MeterData.rotationData -> {
                    val rotationData = meterData.value
                    if (rotationData.enabled) {
                        overrideTransform =
                            calculateRotationData(rotationData, meterValue, style, density)
                    }
                }
                is MeterData.progressBarData -> {
                    val progressBarData = meterData.value
                    if (progressBarData.enabled) {
                        rectSize =
                            calculateProgressBarData(
                                progressBarData,
                                meterValue,
                                style.height.pointsAsDp(density).value,
                                density
                            )
                    }
                }
                is MeterData.progressMarkerData -> {
                    val progressMarkerData = meterData.value
                    if (progressMarkerData.enabled) {
                        overrideTransform =
                            calculateProgressMarkerData(
                                progressMarkerData,
                                meterValue,
                                style,
                                density
                            )
                    }
                }
                is MeterData.arcData -> {
                    val arcData = meterData.value
                    if (arcData.enabled) {
                        shape = calculateArcData(arcData, meterValue, shape)
                        customArcAngle = true
                    }
                }
            }
        }
    }

    // Push any transforms
    val transform = overrideTransform ?: style.transform.asComposeTransform(density)
    var vectorScaleX = 1F
    var vectorScaleY = 1F
    if (transform != null) {
        val decomposed = style.transform.decompose(density)
        vectorScaleX = abs(decomposed.scaleX)
        vectorScaleY = abs(decomposed.scaleY)
        drawContext.transform.transform(transform)
    }

    // Blend mode
    val blendMode = style.blend_mode.asComposeBlendMode()
    val useBlendMode = style.blend_mode.useLayer()
    val opacity = style.opacity.orElse(1.0f)

    // Either use a graphicsLayer to apply the opacity effect, or use saveLayer if
    // we have a blend mode.
    if (!useBlendMode && opacity < 1.0f) {
        modifier.alpha(opacity)
    }
    if (useBlendMode) {
        val paint = Paint()
        paint.alpha = opacity
        paint.blendMode = blendMode
        drawContext.canvas.saveLayer(Rect(Offset.Zero, size), paint)
    }
    val shapePaths =
        shape.computePaths(
            style,
            density,
            size,
            rectSize,
            customArcAngle,
            vectorScaleX,
            vectorScaleY
        )

    val customFillBrushFunction = customizations.getBrushFunction(name)
    val customFillBrush =
        if (customFillBrushFunction != null) {
            customFillBrushFunction()
        } else {
            customizations.getBrush(name)
        }

    val fillBrush: List<Paint> =
        if (customFillBrush != null) {
            val p = Paint()
<<<<<<< HEAD
            customFillBrush.applyTo(size, p, 1.0f)
=======
            customFillBrush.applyTo(frameSize, p, 1.0f)
>>>>>>> 23ced770
            listOf(p)
        } else {
            style.background.mapNotNull { background ->
                val p = Paint()
                val b = background.asBrush(document, density)
                if (b != null) {
                    val (brush, fillOpacity) = b
<<<<<<< HEAD
                    brush.applyTo(size, p, fillOpacity)
=======
                    brush.applyTo(frameSize, p, fillOpacity)
>>>>>>> 23ced770
                    p
                } else {
                    null
                }
            }
        }

    val strokeBrush =
        style.stroke.strokes.mapNotNull { background ->
            val p = Paint()
            val b = background.asBrush(document, density)
            if (b != null) {
                val (brush, strokeOpacity) = b
                brush.applyTo(size, p, strokeOpacity)
                p
            } else {
                null
            }
        }

    // Outset shadows
    // XXX: only do this if there are shadows.
    drawContext.canvas.save()
    // Don't draw shadows under objects.
    shapePaths.shadowClips.forEach { path -> drawContext.canvas.clipPath(path, ClipOp.Difference) }

    // Now paint the outset shadows.
    shapePaths.shadowFills.forEach { shadow ->
        // Only outset.
        if (shadow.shadowStyle !is BoxShadow.Outset) return@forEach

        // Make an appropriate paint.
        val shadowPaint = Paint().asFrameworkPaint()
        shadowPaint.color = convertColor(shadow.shadowStyle.color).toArgb()
        if (shadow.shadowStyle.blur_radius > 0.0f) {
            shadowPaint.maskFilter =
                BlurMaskFilter(
                    shadow.shadowStyle.blur_radius * density * blurFudgeFactor,
                    BlurMaskFilter.Blur.NORMAL
                )
        }
        drawContext.canvas.translate(
            shadow.shadowStyle.offset[0] * density,
            shadow.shadowStyle.offset[1] * density
        )
        shadow.fills.forEach { shadowPath ->
            drawContext.canvas.nativeCanvas.drawPath(shadowPath.asAndroidPath(), shadowPaint)
        }
        drawContext.canvas.translate(
            -shadow.shadowStyle.offset[0] * density,
            -shadow.shadowStyle.offset[1] * density
        )
    }
    drawContext.canvas.restore()

    // Now draw the actual shape, or fill it with an image if we have an image
    // replacement; we might want to do image replacement as a Brush in the
    // future.
    var customImage = customImageWithContext
    if (customImage == null) customImage = customizations.getImage(name)
    if (customImage != null) {
        // Apply custom image as background
        drawContext.canvas.save()
        for (fill in shapePaths.fills) {
            drawContext.canvas.clipPath(fill)
        }
        drawImage(
            customImage.asImageBitmap(),
            dstSize = IntSize(size.width.roundToInt(), size.height.roundToInt())
        )
        drawContext.canvas.restore()
    } else {
        renderPaths(drawContext, shapePaths.fills, fillBrush)
    }

    // Now do inset shadows
    drawContext.canvas.save()
    // Don't draw inset shadows outside of the stroke bounds.
    shapePaths.shadowClips.forEach { path -> drawContext.canvas.clipPath(path) }
    val shadowOutlinePaint = android.graphics.Paint()
    shadowOutlinePaint.style = android.graphics.Paint.Style.FILL_AND_STROKE
    val shadowSpreadPaint = android.graphics.Paint()
    shadowSpreadPaint.style = android.graphics.Paint.Style.STROKE

    shapePaths.shadowFills.forEach { shadow ->
        // Only inset.
        if (shadow.shadowStyle !is BoxShadow.Inset) return@forEach

        // Make an appropriate paint.
        val shadowPaint = Paint().asFrameworkPaint()
        shadowPaint.color = convertColor(shadow.shadowStyle.color).toArgb()
        if (shadow.shadowStyle.blur_radius > 0.0f) {
            shadowPaint.maskFilter =
                BlurMaskFilter(
                    shadow.shadowStyle.blur_radius * density * blurFudgeFactor,
                    BlurMaskFilter.Blur.NORMAL
                )
        }
        drawContext.canvas.translate(
            shadow.shadowStyle.offset[0] * density,
            shadow.shadowStyle.offset[1] * density
        )
        shadow.fills.forEach { shadowPath ->
            drawContext.canvas.nativeCanvas.drawPath(shadowPath.asAndroidPath(), shadowPaint)
        }
        drawContext.canvas.translate(
            -shadow.shadowStyle.offset[0] * density,
            -shadow.shadowStyle.offset[1] * density
        )
    }
    drawContext.canvas.restore()

    // Now draw our stroke and our children. The order of drawing the stroke and the
    // children is different depending on whether we clip children.
    val shouldClip = style.overflow is Overflow.Hidden
    if (shouldClip) {
        // Clip children, and paint our stroke on top of them.
        drawContext.canvas.save()
        for (fill in shapePaths.fills) {
            drawContext.canvas.clipPath(fill)
        }
        drawContent()
        drawContext.canvas.restore()
        renderPaths(drawContext, shapePaths.strokes, strokeBrush)
    } else {
        // No clipping; paint our stroke first and then paint our children.
        renderPaths(drawContext, shapePaths.strokes, strokeBrush)
        drawContent()
    }

    if (useBlendMode) {
        drawContext.canvas.restore()
    }
    drawContext.canvas.restore()
}<|MERGE_RESOLUTION|>--- conflicted
+++ resolved
@@ -319,41 +319,18 @@
             vectorScaleY
         )
 
-    val customFillBrushFunction = customizations.getBrushFunction(name)
-    val customFillBrush =
-        if (customFillBrushFunction != null) {
-            customFillBrushFunction()
-        } else {
-            customizations.getBrush(name)
-        }
-
-    val fillBrush: List<Paint> =
-        if (customFillBrush != null) {
+    val fillBrush =
+        style.background.mapNotNull { background ->
             val p = Paint()
-<<<<<<< HEAD
-            customFillBrush.applyTo(size, p, 1.0f)
-=======
-            customFillBrush.applyTo(frameSize, p, 1.0f)
->>>>>>> 23ced770
-            listOf(p)
-        } else {
-            style.background.mapNotNull { background ->
-                val p = Paint()
-                val b = background.asBrush(document, density)
-                if (b != null) {
-                    val (brush, fillOpacity) = b
-<<<<<<< HEAD
-                    brush.applyTo(size, p, fillOpacity)
-=======
-                    brush.applyTo(frameSize, p, fillOpacity)
->>>>>>> 23ced770
-                    p
-                } else {
-                    null
-                }
+            val b = background.asBrush(document, density)
+            if (b != null) {
+                val (brush, fillOpacity) = b
+                brush.applyTo(frameSize, p, fillOpacity)
+                p
+            } else {
+                null
             }
         }
-
     val strokeBrush =
         style.stroke.strokes.mapNotNull { background ->
             val p = Paint()
