/*
 * Copyright 2023 Google LLC
 *
 * Licensed under the Apache License, Version 2.0 (the "License");
 * you may not use this file except in compliance with the License.
 * You may obtain a copy of the License at
 *
 *     http://www.apache.org/licenses/LICENSE-2.0
 *
 * Unless required by applicable law or agreed to in writing, software
 * distributed under the License is distributed on an "AS IS" BASIS,
 * WITHOUT WARRANTIES OR CONDITIONS OF ANY KIND, either express or implied.
 * See the License for the specific language governing permissions and
 * limitations under the License.
 */

package com.android.designcompose

import androidx.annotation.Keep
import androidx.annotation.VisibleForTesting
import androidx.tracing.trace

// HTTP Proxy configuration.
internal data class HttpProxyConfig(val proxySpec: String)

// Proxy configuration.
//
// Only HTTP proxy supported.
internal class ProxyConfig {
    var httpProxyConfig: HttpProxyConfig? = null
}

@Keep
internal class TextSize(
    var width: Float = 0F,
    var height: Float = 0F,
)

internal interface UniInterface {
    fun jniFetchDoc(docId: String, requestJson: String, proxyConfig: ProxyConfig): ByteArray

    fun jniSetNodeSize(layoutId: Int, rootLayoutId: Int, width: Int, height: Int): ByteArray?

    fun jniAddNodes(
        rootLayoutId: Int,
        serializedNodes: ByteArray,
    ): ByteArray?

    fun jniRemoveNode(layoutId: Int, rootLayoutId: Int, computeLayout: Boolean): ByteArray?
}

@Keep
internal object TracedJni : UniInterface {
    override fun jniFetchDoc(
        docId: String,
        requestJson: String,
        proxyConfig: ProxyConfig
    ): ByteArray {
        lateinit var result: ByteArray
        trace(DCTraces.JNIFETCHDOC) { result = Jni.jniFetchDoc(docId, requestJson, proxyConfig) }
        return result
    }

<<<<<<< HEAD
    override fun jniSetNodeSize(
        layoutId: Int,
        rootLayoutId: Int,
        width: Int,
        height: Int
    ): ByteArray? {
        var result: ByteArray? = null
        trace(DCTraces.JNISETNODESIZE) {
            result = Jni.jniSetNodeSize(layoutId, rootLayoutId, width, height)
        }
        return result
    }

    override fun jniAddNodes(rootLayoutId: Int, serializedNodes: ByteArray): ByteArray? {
        var result: ByteArray? = null
        trace(DCTraces.JNIADDNODES) { result = Jni.jniAddNodes(rootLayoutId, serializedNodes) }
        return result
    }

    override fun jniRemoveNode(
        layoutId: Int,
        rootLayoutId: Int,
        computeLayout: Boolean
    ): ByteArray? {
        var result: ByteArray? = null
        trace(DCTraces.JNIREMOVENODE) {
            result = Jni.jniRemoveNode(layoutId, rootLayoutId, computeLayout)
        }
        return result
    }
}

@Keep
internal object Jni : UniInterface {
=======
    fun tracedJnifetchdoc(docId: String, requestJson: String, proxyConfig: ProxyConfig): ByteArray {
        lateinit var result: ByteArray
        trace(DCTraces.JNIFETCHDOC) { result = jniFetchDoc(docId, requestJson, proxyConfig) }
        return result
    }

>>>>>>> 16d47192
    @VisibleForTesting(otherwise = VisibleForTesting.PRIVATE)
    external override fun jniFetchDoc(
        docId: String,
        requestJson: String,
        proxyConfig: ProxyConfig
    ): ByteArray

    @VisibleForTesting(otherwise = VisibleForTesting.PRIVATE)
    external override fun jniSetNodeSize(
        layoutId: Int,
        rootLayoutId: Int,
        width: Int,
        height: Int
    ): ByteArray?

    fun tracedJniAddNodes(rootLayoutId: Int, serializedNodes: ByteArray): ByteArray? {
        var result: ByteArray? = null
        trace(DCTraces.JNIADDNODES) { result = jniAddNodes(rootLayoutId, serializedNodes) }
        return result
    }

    @VisibleForTesting(otherwise = VisibleForTesting.PRIVATE)
    external override fun jniAddNodes(
        rootLayoutId: Int,
        serializedNodes: ByteArray,
    ): ByteArray?

    @VisibleForTesting(otherwise = VisibleForTesting.PRIVATE)
    external override fun jniRemoveNode(
        layoutId: Int,
        rootLayoutId: Int,
        computeLayout: Boolean
    ): ByteArray?

    init {
        System.loadLibrary("jni")
    }
}<|MERGE_RESOLUTION|>--- conflicted
+++ resolved
@@ -36,74 +36,16 @@
     var height: Float = 0F,
 )
 
-internal interface UniInterface {
-    fun jniFetchDoc(docId: String, requestJson: String, proxyConfig: ProxyConfig): ByteArray
-
-    fun jniSetNodeSize(layoutId: Int, rootLayoutId: Int, width: Int, height: Int): ByteArray?
-
-    fun jniAddNodes(
-        rootLayoutId: Int,
-        serializedNodes: ByteArray,
-    ): ByteArray?
-
-    fun jniRemoveNode(layoutId: Int, rootLayoutId: Int, computeLayout: Boolean): ByteArray?
-}
 
 @Keep
-internal object TracedJni : UniInterface {
-    override fun jniFetchDoc(
-        docId: String,
-        requestJson: String,
-        proxyConfig: ProxyConfig
-    ): ByteArray {
-        lateinit var result: ByteArray
-        trace(DCTraces.JNIFETCHDOC) { result = Jni.jniFetchDoc(docId, requestJson, proxyConfig) }
-        return result
-    }
+internal object Jni {
 
-<<<<<<< HEAD
-    override fun jniSetNodeSize(
-        layoutId: Int,
-        rootLayoutId: Int,
-        width: Int,
-        height: Int
-    ): ByteArray? {
-        var result: ByteArray? = null
-        trace(DCTraces.JNISETNODESIZE) {
-            result = Jni.jniSetNodeSize(layoutId, rootLayoutId, width, height)
-        }
-        return result
-    }
-
-    override fun jniAddNodes(rootLayoutId: Int, serializedNodes: ByteArray): ByteArray? {
-        var result: ByteArray? = null
-        trace(DCTraces.JNIADDNODES) { result = Jni.jniAddNodes(rootLayoutId, serializedNodes) }
-        return result
-    }
-
-    override fun jniRemoveNode(
-        layoutId: Int,
-        rootLayoutId: Int,
-        computeLayout: Boolean
-    ): ByteArray? {
-        var result: ByteArray? = null
-        trace(DCTraces.JNIREMOVENODE) {
-            result = Jni.jniRemoveNode(layoutId, rootLayoutId, computeLayout)
-        }
-        return result
-    }
-}
-
-@Keep
-internal object Jni : UniInterface {
-=======
     fun tracedJnifetchdoc(docId: String, requestJson: String, proxyConfig: ProxyConfig): ByteArray {
         lateinit var result: ByteArray
         trace(DCTraces.JNIFETCHDOC) { result = jniFetchDoc(docId, requestJson, proxyConfig) }
         return result
     }
 
->>>>>>> 16d47192
     @VisibleForTesting(otherwise = VisibleForTesting.PRIVATE)
     external override fun jniFetchDoc(
         docId: String,
