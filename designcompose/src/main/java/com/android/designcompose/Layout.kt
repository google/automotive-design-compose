--- conflicted
+++ resolved
@@ -132,7 +132,6 @@
         name: String,
         textMeasureData: TextMeasureData,
     ) {
-<<<<<<< HEAD
         trace(DCTraces.LAYOUTMANAGER_SUBSCRIBEWITHMEASURE) {
             textMeasures[layoutId] = textMeasureData
             subscribe(layoutId, setLayoutState, parentLayoutId, childIndex, style, name, true)
@@ -142,15 +141,6 @@
             // text or text style changed when no other nodes changed, we recompute layout
             computeLayoutIfComplete(layoutId, rootLayoutId)
         }
-=======
-        textMeasures[layoutId] = textMeasureData
-        subscribe(layoutId, setLayoutState, parentLayoutId, childIndex, style, name, true)
-
-        // Text cannot have children, so call computeLayoutIfComplete() here so that if this is
-        // the
-        // text or text style changed when no other nodes changed, we recompute layout
-        computeLayoutIfComplete(layoutId, rootLayoutId)
->>>>>>> 16d47192
     }
 
     private fun subscribe(
@@ -216,15 +206,6 @@
     // child.
     private fun computeLayoutIfComplete(layoutId: Int, rootLayoutId: Int) {
         if (layoutsInProgress.isEmpty() || layoutId == rootLayoutId) {
-<<<<<<< HEAD
-            val layoutNodeList = LayoutNodeList(layoutNodes)
-            val nodeListSerializer = BincodeSerializer()
-            layoutNodeList.serialize(nodeListSerializer)
-            val serializedNodeList = nodeListSerializer._bytes.toUByteArray().asByteArray()
-            val responseBytes = TracedJni.jniAddNodes(rootLayoutId, serializedNodeList)
-            handleResponse(responseBytes)
-            layoutNodes.clear()
-=======
             trace(DCTraces.LAYOUTMANAGER_COMPUTELAYOUTIFCOMPLETE) {
                 val layoutNodeList = LayoutNodeList(layoutNodes)
                 val nodeListSerializer = BincodeSerializer()
@@ -234,7 +215,6 @@
                 handleResponse(responseBytes)
                 layoutNodes.clear()
             }
->>>>>>> 16d47192
         }
     }
 
