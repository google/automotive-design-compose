/*
 * Copyright 2023 Google LLC
 *
 * Licensed under the Apache License, Version 2.0 (the "License");
 * you may not use this file except in compliance with the License.
 * You may obtain a copy of the License at
 *
 *     http://www.apache.org/licenses/LICENSE-2.0
 *
 * Unless required by applicable law or agreed to in writing, software
 * distributed under the License is distributed on an "AS IS" BASIS,
 * WITHOUT WARRANTIES OR CONDITIONS OF ANY KIND, either express or implied.
 * See the License for the specific language governing permissions and
 * limitations under the License.
 */

package com.android.designcompose

import com.android.designcompose.serdegen.ConvertResponse
import com.novi.bincode.BincodeDeserializer

internal object LiveUpdate {
    fun fetchDocBytes(docId: String, requestJson: String, proxyConfig: ProxyConfig): ByteArray? {
<<<<<<< HEAD
        val serializedResponse: ByteArray = TracedJni.jniFetchDoc(docId, requestJson, proxyConfig)
=======
        val serializedResponse: ByteArray = Jni.tracedJnifetchdoc(docId, requestJson, proxyConfig)
>>>>>>> 16d47192
        val deserializer = BincodeDeserializer(serializedResponse)
        val convResp = ConvertResponse.deserialize(deserializer)
        if (convResp is ConvertResponse.Document) return convResp.value.toByteArray()
        return null
    }
}<|MERGE_RESOLUTION|>--- conflicted
+++ resolved
@@ -21,11 +21,7 @@
 
 internal object LiveUpdate {
     fun fetchDocBytes(docId: String, requestJson: String, proxyConfig: ProxyConfig): ByteArray? {
-<<<<<<< HEAD
-        val serializedResponse: ByteArray = TracedJni.jniFetchDoc(docId, requestJson, proxyConfig)
-=======
         val serializedResponse: ByteArray = Jni.tracedJnifetchdoc(docId, requestJson, proxyConfig)
->>>>>>> 16d47192
         val deserializer = BincodeDeserializer(serializedResponse)
         val convResp = ConvertResponse.deserialize(deserializer)
         if (convResp is ConvertResponse.Document) return convResp.value.toByteArray()
