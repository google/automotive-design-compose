[versions]
# DesignCompose
designcompose = "0.24.0-SNAPSHOT"

#Android Gradle Plugin
agp = "8.1.2"
# The minimum supported AGP version for DesignCompose Apps
agp-minSupported = "7.3.1"

# SDK Levels
minSdk = "26"
appMinSdk = "30"
compileSdk = "34"
targetSdk = "34"

#Compose and Kotlin Versions - tightly coupled
kotlin = "1.9.10"
ksp = "1.9.10-1.0.13"
androidx-compose-compiler = "1.5.3"
androidx-compose-bom = "2023.06.01"
androidx-compose-foundation = "1.4.3"
androidx-compose-runtime = "1.4.3"
androidx-compose-ui = "1.4.3"

# Everything else
android-car-ui = "2.5.1"
android-gms-strictVersionMatcher = "1.2.4" # Used in build-logic
androidx-core = "1.10.1"
androidx-activity = "1.8.0"
androidx-constraintlayout = "2.1.4"
androidx-legacy-support-v4 = "1.0.0"
androidx-lifecycle = "2.6.2"
androidx-media = "1.6.0"
androidx-test-espresso = "3.5.1"
androidx-test-ext-junit = "1.1.5"
androidx-datastoreCore = "1.0.0"
androidx-datastorePreferences = "1.0.0"
androidx-rules = "1.5.0"
dokka = "1.9.0"
gson = "2.10.1"
guavaAndroid = "32.1.3-android"
javax-annotation = "1.3.2"
junit = "4.13.2"
<<<<<<< HEAD
ktfmt = "0.14.0"
material = "1.9.0"
=======
ktfmt = "0.12.0"
material = "1.10.0"
>>>>>>> 33361788
mockk = "1.13.8"
junit5 = "5.10.0"
truth = "1.1.5"
robolectric = "4.10.3"
roborazzi = "1.7.0-rc-1"

[libraries]
android-car-ui = { module = "com.android.car.ui:car-ui-lib", version.ref = "android-car-ui" } # Used in MediaCompose
android-gms-strictVersionMatcher = { module = "com.google.android.gms:strict-version-matcher-plugin", version.ref = "android-gms-strictVersionMatcher" }
android-gradlePlugin = { module = "com.android.tools.build:gradle", version.ref = "agp" }
android-gradlePlugin-minimumSupportedVersion = { module = "com.android.tools.build:gradle", version.ref = "agp-minSupported" }
androidx-core = { group = "androidx.core", name = "core", version.ref = "androidx-core" }
androidx-activity-ktx = { group = "androidx.activity", name = "activity-ktx", version.ref = "androidx-activity" }
androidx-activity-compose = { module = "androidx.activity:activity-compose", version.ref = "androidx-activity" }
androidx-compose-bom = { module = "androidx.compose:compose-bom", version.ref = "androidx-compose-bom" }
androidx-compose-foundation = { module = "androidx.compose.foundation:foundation", version.ref = "androidx-compose-foundation" }
androidx-compose-foundation-layout = { module = "androidx.compose.foundation:foundation-layout", version.ref = "androidx-compose-foundation" }
androidx-compose-material = { module = "androidx.compose.material:material" }
androidx-compose-runtime = { module = "androidx.compose.runtime:runtime", version.ref = "androidx-compose-runtime" }
androidx-compose-runtime-livedata = { module = "androidx.compose.runtime:runtime-livedata", version.ref = "androidx-compose-runtime" }
androidx-compose-ui = { module = "androidx.compose.ui:ui", version.ref = "androidx-compose-ui" }
androidx-compose-ui-test-junit4 = { module = "androidx.compose.ui:ui-test-junit4", version.ref = "androidx-compose-ui" }
androidx-compose-ui-test-manifest = { module = "androidx.compose.ui:ui-test-manifest", version.ref = "androidx-compose-ui" }
androidx-compose-ui-text = { module = "androidx.compose.ui:ui-text", version.ref = "androidx-compose-ui" }
androidx-compose-ui-tooling = { module = "androidx.compose.ui:ui-tooling", version.ref = "androidx-compose-ui" }
androidx-compose-ui-tooling-preview = { module = "androidx.compose.ui:ui-tooling-preview", version.ref = "androidx-compose-ui" }
androidx-constraintlayout = { module = "androidx.constraintlayout:constraintlayout", version.ref = "androidx-constraintlayout" }
androidx-datastore-core = { module = "androidx.datastore:datastore-core", version.ref = "androidx-datastoreCore" }
androidx-datastore-preferences = { module = "androidx.datastore:datastore-preferences", version.ref = "androidx-datastorePreferences" }
androidx-legacy-support-v4 = { module = "androidx.legacy:legacy-support-v4", version.ref = "androidx-legacy-support-v4" }
androidx-lifecycle-runtime = { module = "androidx.lifecycle:lifecycle-runtime-ktx", version.ref = "androidx-lifecycle" }
androidx-lifecycle-runtime-compose = { module = "androidx.lifecycle:lifecycle-runtime-compose", version.ref = "androidx-lifecycle" }
androidx-media = { module = "androidx.media:media", version.ref = "androidx-media" } # Used in MediaCompose
androidx-rules = { module = "androidx.test:rules", version.ref = "androidx-rules" }
androidx-test-espresso-core = { module = "androidx.test.espresso:espresso-core", version.ref = "androidx-test-espresso" }
androidx-test-ext-junit = { module = "androidx.test.ext:junit", version.ref = "androidx-test-ext-junit" }
designcompose = { module = "com.android.designcompose:designcompose", version.ref = "designcompose" }
designcompose-codegen = { module = "com.android.designcompose:codegen", version.ref = "designcompose" }
dokka-gradlePlugin = { module = "org.jetbrains.dokka:dokka-gradle-plugin", version.ref = "dokka" }
gson = { module = "com.google.code.gson:gson", version.ref = "gson" }
guavaAndroid = { module = "com.google.guava:guava", version.ref = "guavaAndroid" }
javax-annotationApi = { module = "javax.annotation:javax.annotation-api", version.ref = "javax-annotation" }
junit = { module = "junit:junit", version.ref = "junit" }
ktfmt-gradlePlugin = { module = "com.ncorti.ktfmt.gradle:plugin", version.ref = "ktfmt" }
kotlin-gradlePlugin = { module = "org.jetbrains.kotlin:kotlin-gradle-plugin", version.ref = "kotlin" }
kotlin-stdlib = { module = "org.jetbrains.kotlin:kotlin-stdlib-jdk8", version.ref = "kotlin" }
ksp = { module = "com.google.devtools.ksp:symbol-processing-api", version.ref = "ksp" }
ksp-gradlePlugin = { module = "com.google.devtools.ksp:symbol-processing-gradle-plugin", version.ref = "ksp" }
material = { module = "com.google.android.material:material", version.ref = "material" }
mockk-agent = { module = "io.mockk:mockk-agent", version.ref = "mockk" }
mockk-android = { module = "io.mockk:mockk-android", version.ref = "mockk" }
google-truth = { module = "com.google.truth:truth", version.ref = "truth" }
junit-jupiter = {module = "org.junit.jupiter:junit-jupiter", version.ref = "junit5" }

robolectric = {module = "org.robolectric:robolectric", version.ref = "robolectric"}
roborazzi = {module = "io.github.takahirom.roborazzi:roborazzi", version.ref = "roborazzi"}
roborazzi-gradlePlugin = {module = "io.github.takahirom.roborazzi:roborazzi-gradle-plugin", version.ref = "roborazzi"}
roborazzi-compose = {module = "io.github.takahirom.roborazzi:roborazzi-compose", version.ref = "roborazzi"}
roborazzi-junit = {module = "io.github.takahirom.roborazzi:roborazzi-junit-rule", version.ref = "roborazzi"}

[plugins]
androidApplication = { id = "com.android.application", version.ref = "agp" }
androidLibrary = { id = "com.android.library", version.ref = "agp" }
kotlinAndroid = { id = "org.jetbrains.kotlin.android", version.ref = "kotlin" }
kotlinJvm = { id = "org.jetbrains.kotlin.jvm", version.ref = "kotlin" }
designcompose = { id = "com.android.designcompose", version.ref = "designcompose" }
ksp = { id = "com.google.devtools.ksp", version.ref = "ksp" }
ktfmt = { id = "com.ncorti.ktfmt.gradle", version.ref = "ktfmt" }
strictVersionMatcher = { id = "com.google.android.gms.strict-version-matcher-plugin", version.ref = "android-gms-strictVersionMatcher" }
roborazzi = {id = "io.github.takahirom.roborazzi", version.ref = "roborazzi"}<|MERGE_RESOLUTION|>--- conflicted
+++ resolved
@@ -41,13 +41,8 @@
 guavaAndroid = "32.1.3-android"
 javax-annotation = "1.3.2"
 junit = "4.13.2"
-<<<<<<< HEAD
 ktfmt = "0.14.0"
-material = "1.9.0"
-=======
-ktfmt = "0.12.0"
 material = "1.10.0"
->>>>>>> 33361788
 mockk = "1.13.8"
 junit5 = "5.10.0"
 truth = "1.1.5"
