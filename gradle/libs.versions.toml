[versions]
accompanist = "0.30.1"
android-car-ui = "2.5.1"
android-gms-ossLicenses = "17.0.1"
android-gms-strictVersionMatcher = "1.2.4"
android-gradlePlugin = "8.1.0"
# The minimum supported AGP version for DesignCompose Apps
# @pin - Manually update
android-gradlePlugin-minSupported = "7.3.1"
androidx-activity-compose = "1.7.2"
androidx-appcompat = "1.6.1"
androidx-compose-bom = "2023.06.01"
# @keep Non-`dependency` constant
androidx-compose-compiler = "1.5.1"
androidx-compose-foundation = "1.4.3"
androidx-compose-runtime = "1.4.3"
androidx-compose-ui = "1.4.3"
androidx-constraintlayout = "2.1.4"
androidx-legacy-support-v4 = "1.0.0"
androidx-lifecycle = "2.6.1"
androidx-media = "1.6.0"
androidx-test-espresso = "3.5.1"
androidx-test-ext-junit = "1.1.5"
# @keep Non-`dependency` constant
appMinSdk = "30"
# @keep Non-`dependency` constant
compileSdk = "33"
datastoreCore = "1.0.0"
datastorePreferences = "1.0.0"
designcompose = "0.24.0-SNAPSHOT"
dokka = "1.9.0"
gson = "2.10.1"
guavaAndroid = "32.1.2-android"
guavaJre = "32.1.2-android"
hikariCP = "5.0.1"
javax-annotation = "1.3.2"
junit = "4.13.2"
# @pin - Compose Compiler doesn't support the latest Kotlin version yet
kotlin = "1.9.0"
kotlinxCoroutinesTest = "1.7.3"
# @pin - KSP version depends on  Kotlin version
ksp = "1.9.0-1.0.13"
ktfmt = "0.12.0"
material = "1.9.0"
# @keep Non-`dependency` constant
minSdk = "26"
mockito = "5.1.1"
mockk = "1.13.7"
mysql = "8.0.32"
rules = "1.5.0"
# @keep Non-`dependency` constant
targetSdk = "33"
junit5 = "5.10.0"
<<<<<<< HEAD
truth = "1.1.4"
core = "1.10.1"
activityKtx = "1.7.2"
=======
truth = "1.1.5"
>>>>>>> 096e125d

[libraries]
accompanist-flowlayout = { module = "com.google.accompanist:accompanist-flowlayout", version.ref = "accompanist" }
android-car-ui = { module = "com.android.car.ui:car-ui-lib", version.ref = "android-car-ui" }
android-gms-strictVersionMatcher = { module = "com.google.android.gms:strict-version-matcher-plugin", version.ref = "android-gms-strictVersionMatcher" }
android-gradlePlugin = { module = "com.android.tools.build:gradle", version.ref = "android-gradlePlugin" }
android-gradlePlugin-minimumSupportedVersion = { module = "com.android.tools.build:gradle", version.ref = "android-gradlePlugin-minSupported" }
androidx-activity-compose = { module = "androidx.activity:activity-compose", version.ref = "androidx-activity-compose" }
androidx-appcompat = { module = "androidx.appcompat:appcompat", version.ref = "androidx-appcompat" }
androidx-compose-bom = { module = "androidx.compose:compose-bom", version.ref = "androidx-compose-bom" }
androidx-compose-foundation = { module = "androidx.compose.foundation:foundation", version.ref = "androidx-compose-foundation" }
androidx-compose-foundation-layout = { module = "androidx.compose.foundation:foundation-layout", version.ref = "androidx-compose-foundation" }
androidx-compose-material = { module = "androidx.compose.material:material" }
androidx-compose-runtime = { module = "androidx.compose.runtime:runtime", version.ref = "androidx-compose-runtime" }
androidx-compose-runtime-livedata = { module = "androidx.compose.runtime:runtime-livedata", version.ref = "androidx-compose-runtime" }
androidx-compose-ui = { module = "androidx.compose.ui:ui", version.ref = "androidx-compose-ui" }
androidx-compose-ui-test-junit4 = { module = "androidx.compose.ui:ui-test-junit4", version.ref = "androidx-compose-ui" }
androidx-compose-ui-test-manifest = { module = "androidx.compose.ui:ui-test-manifest", version.ref = "androidx-compose-ui" }
androidx-compose-ui-text = { module = "androidx.compose.ui:ui-text", version.ref = "androidx-compose-ui" }
androidx-compose-ui-tooling = { module = "androidx.compose.ui:ui-tooling", version.ref = "androidx-compose-ui" }
androidx-compose-ui-tooling-preview = { module = "androidx.compose.ui:ui-tooling-preview", version.ref = "androidx-compose-ui" }
androidx-constraintlayout = { module = "androidx.constraintlayout:constraintlayout", version.ref = "androidx-constraintlayout" }
androidx-datastore-core = { module = "androidx.datastore:datastore-core", version.ref = "datastoreCore" }
androidx-datastore-preferences = { module = "androidx.datastore:datastore-preferences", version.ref = "datastorePreferences" }
androidx-legacy-support-v4 = { module = "androidx.legacy:legacy-support-v4", version.ref = "androidx-legacy-support-v4" }
androidx-lifecycle-livedata-core = { module = "androidx.lifecycle:lifecycle-livedata-core-ktx", version.ref = "androidx-lifecycle" }
androidx-lifecycle-livedata-ktx = { module = "androidx.lifecycle:lifecycle-livedata-ktx", version.ref = "androidx-lifecycle" }
androidx-lifecycle-runtime = { module = "androidx.lifecycle:lifecycle-runtime-ktx", version.ref = "androidx-lifecycle" }
androidx-lifecycle-runtime-compose = { module = "androidx.lifecycle:lifecycle-runtime-compose", version.ref = "androidx-lifecycle" }
androidx-media = { module = "androidx.media:media", version.ref = "androidx-media" }
androidx-rules = { module = "androidx.test:rules", version.ref = "rules" }
androidx-test-espresso-core = { module = "androidx.test.espresso:espresso-core", version.ref = "androidx-test-espresso" }
androidx-test-ext-junit = { module = "androidx.test.ext:junit", version.ref = "androidx-test-ext-junit" }
designcompose = { module = "com.android.designcompose:designcompose", version.ref = "designcompose" }
designcompose-codegen = { module = "com.android.designcompose:codegen", version.ref = "designcompose" }
dokka-gradlePlugin = { module = "org.jetbrains.dokka:dokka-gradle-plugin", version.ref = "dokka" }
gson = { module = "com.google.code.gson:gson", version.ref = "gson" }
guavaAndroid = { module = "com.google.guava:guava", version.ref = "guavaAndroid" }
guavaJre = { module = "com.google.guava:guava", version.ref = "guavaJre" }
javax-annotationApi = { module = "javax.annotation:javax.annotation-api", version.ref = "javax-annotation" }
junit = { module = "junit:junit", version.ref = "junit" }
ktfmt-gradlePlugin = { module = "com.ncorti.ktfmt.gradle:plugin", version.ref = "ktfmt" }
kotlin-gradlePlugin = { module = "org.jetbrains.kotlin:kotlin-gradle-plugin", version.ref = "kotlin" }
kotlin-stdlib = { module = "org.jetbrains.kotlin:kotlin-stdlib-jdk8", version.ref = "kotlin" }
kotlinx-coroutines-test = { module = "org.jetbrains.kotlinx:kotlinx-coroutines-test", version.ref = "kotlinxCoroutinesTest" }
ksp = { module = "com.google.devtools.ksp:symbol-processing-api", version.ref = "ksp" }
ksp-gradlePlugin = { module = "com.google.devtools.ksp:symbol-processing-gradle-plugin", version.ref = "ksp" }
material = { module = "com.google.android.material:material", version.ref = "material" }
mockk-agent = { module = "io.mockk:mockk-agent", version.ref = "mockk" }
mockk-android = { module = "io.mockk:mockk-android", version.ref = "mockk" }
google-truth = { module = "com.google.truth:truth", version.ref = "truth" }
junit-jupiter = {module = "org.junit.jupiter:junit-jupiter", version.ref = "junit5" }
androidx-core = { group = "androidx.core", name = "core", version.ref = "core" }
androidx-activity-ktx = { group = "androidx.activity", name = "activity-ktx", version.ref = "activityKtx" }

[plugins]
designcompose = { id = "com.android.designcompose", version.ref = "designcompose" }
ksp = { id = "com.google.devtools.ksp", version.ref = "ksp" }
ktfmt = { id = "com.ncorti.ktfmt.gradle", version.ref = "ktfmt" }
strictVersionMatcher = { id = "com.google.android.gms.strict-version-matcher-plugin", version.ref = "android-gms-strictVersionMatcher" }<|MERGE_RESOLUTION|>--- conflicted
+++ resolved
@@ -51,13 +51,9 @@
 # @keep Non-`dependency` constant
 targetSdk = "33"
 junit5 = "5.10.0"
-<<<<<<< HEAD
-truth = "1.1.4"
+truth = "1.1.5"
 core = "1.10.1"
 activityKtx = "1.7.2"
-=======
-truth = "1.1.5"
->>>>>>> 096e125d
 
 [libraries]
 accompanist-flowlayout = { module = "com.google.accompanist:accompanist-flowlayout", version.ref = "accompanist" }
