--- conflicted
+++ resolved
@@ -46,13 +46,8 @@
 mockk = "1.13.8"
 junit5 = "5.10.0"
 truth = "1.1.5"
-<<<<<<< HEAD
-robolectric = "4.10.3"
-roborazzi = "1.8.0-alpha-2"
-=======
 robolectric = "4.11.1"
 roborazzi = "1.8.0-alpha-5"
->>>>>>> 60d7f465
 
 [libraries]
 android-car-ui = { module = "com.android.car.ui:car-ui-lib", version.ref = "android-car-ui" } # Used in MediaCompose
