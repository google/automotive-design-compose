--- conflicted
+++ resolved
@@ -16,28 +16,10 @@
 
 package com.android.designcompose.testapp.validation
 
-<<<<<<< HEAD
-=======
-import android.graphics.Bitmap
-import android.graphics.RuntimeShader
-import android.os.Build
->>>>>>> 23ced770
 import android.os.Bundle
 import android.util.Log
 import androidx.activity.ComponentActivity
 import androidx.activity.compose.setContent
-<<<<<<< HEAD
-=======
-import androidx.annotation.RequiresApi
-import androidx.compose.animation.core.FastOutSlowInEasing
-import androidx.compose.animation.core.RepeatMode
-import androidx.compose.animation.core.animateFloat
-import androidx.compose.animation.core.infiniteRepeatable
-import androidx.compose.animation.core.rememberInfiniteTransition
-import androidx.compose.animation.core.tween
-import androidx.compose.foundation.background
-import androidx.compose.foundation.border
->>>>>>> 23ced770
 import androidx.compose.foundation.clickable
 import androidx.compose.foundation.layout.Box
 import androidx.compose.foundation.layout.Column
@@ -57,1719 +39,14 @@
 import androidx.compose.ui.geometry.Size
 import androidx.compose.ui.graphics.Brush
 import androidx.compose.ui.graphics.Color
-<<<<<<< HEAD
-=======
-import androidx.compose.ui.graphics.Shader
-import androidx.compose.ui.graphics.ShaderBrush
-import androidx.compose.ui.graphics.SolidColor
-import androidx.compose.ui.graphics.toArgb
-import androidx.compose.ui.platform.LocalDensity
-import androidx.compose.ui.text.font.Font
-import androidx.compose.ui.text.font.FontFamily
-import androidx.compose.ui.text.font.FontStyle
->>>>>>> 23ced770
 import androidx.compose.ui.text.font.FontWeight
 import androidx.compose.ui.unit.dp
 import androidx.compose.ui.unit.sp
 import com.android.designcompose.DesignSettings
-<<<<<<< HEAD
 import com.android.designcompose.test.internal.interFont
 import com.android.designcompose.testapp.validation.examples.EXAMPLES
 
 const val TAG = "DesignCompose"
-
-=======
-import com.android.designcompose.GetDesignNodeData
-import com.android.designcompose.ImageReplacementContext
-import com.android.designcompose.LazyContentSpan
-import com.android.designcompose.ListContent
-import com.android.designcompose.ListContentData
-import com.android.designcompose.Meter
-import com.android.designcompose.OpenLinkCallback
-import com.android.designcompose.TapCallback
-import com.android.designcompose.annotation.Design
-import com.android.designcompose.annotation.DesignComponent
-import com.android.designcompose.annotation.DesignContentTypes
-import com.android.designcompose.annotation.DesignDoc
-import com.android.designcompose.annotation.DesignKeyAction
-import com.android.designcompose.annotation.DesignMetaKey
-import com.android.designcompose.annotation.DesignPreviewContent
-import com.android.designcompose.annotation.DesignVariant
-import com.android.designcompose.annotation.PreviewNode
-import java.lang.Float.max
-import java.lang.Float.min
-import kotlin.math.roundToInt
-import org.intellij.lang.annotations.Language
-
-val interFont =
-    FontFamily(
-        Font(R.font.inter_black, FontWeight.Black),
-        Font(R.font.inter_blackitalic, FontWeight.Black, FontStyle.Italic),
-        Font(R.font.inter_bold, FontWeight.Bold),
-        Font(R.font.inter_bolditalic, FontWeight.Bold, FontStyle.Italic),
-        Font(R.font.inter_extrabold, FontWeight.ExtraBold),
-        Font(R.font.inter_extrabolditalic, FontWeight.ExtraBold, FontStyle.Italic),
-        Font(R.font.inter_extralight, FontWeight.ExtraLight),
-        Font(R.font.inter_extralightitalic, FontWeight.ExtraLight, FontStyle.Italic),
-        Font(R.font.inter_italic, FontWeight.Normal, FontStyle.Italic),
-        Font(R.font.inter_medium, FontWeight.Medium),
-        Font(R.font.inter_mediumitalic, FontWeight.Medium, FontStyle.Italic),
-        Font(R.font.inter_regular, FontWeight.Normal),
-        Font(R.font.inter_semibold, FontWeight.SemiBold),
-        Font(R.font.inter_semibolditalic, FontWeight.SemiBold, FontStyle.Italic),
-        Font(R.font.inter_thin, FontWeight.Thin),
-        Font(R.font.inter_thinitalic, FontWeight.Thin, FontStyle.Italic),
-    )
-
-const val TAG = "DesignCompose"
-
-val EXAMPLES: ArrayList<Triple<String, @Composable () -> Unit, String?>> =
-    arrayListOf(
-        Triple("Hello", { HelloWorld() }, HelloWorldDoc.javaClass.name),
-        Triple("Image Update", { ImageUpdateTest() }, ImageUpdateTestDoc.javaClass.name),
-        Triple("Telltales", { TelltaleTest() }, TelltaleTestDoc.javaClass.name),
-        Triple("OpenLink", { OpenLinkTest() }, OpenLinkTestDoc.javaClass.name),
-        Triple("Variant *", { VariantAsteriskTest() }, VariantAsteriskTestDoc.javaClass.name),
-        Triple("Alignment", { AlignmentTest() }, AlignmentTestDoc.javaClass.name),
-        Triple("Battleship", { BattleshipTest() }, BattleshipDoc.javaClass.name),
-        Triple("H Constraints", { HConstraintsTest() }, ConstraintsDoc.javaClass.name),
-        Triple("V Constraints", { VConstraintsTest() }, ConstraintsDoc.javaClass.name),
-        Triple("Interaction", { InteractionTest() }, InteractionTestDoc.javaClass.name),
-        Triple("Shadows", { ShadowsTest() }, ShadowsTestDoc.javaClass.name),
-        Triple("Item Spacing", { ItemSpacingTest() }, ItemSpacingTestDoc.javaClass.name),
-        Triple(
-            "Recurse Customization",
-            { RecursiveCustomizations() },
-            RecursiveCustomizationsDoc.javaClass.name
-        ),
-        Triple("Color Tint", { ColorTintTest() }, ColorTintTestDoc.javaClass.name),
-        Triple(
-            "Variant Properties",
-            { VariantPropertiesTest() },
-            VariantPropertiesTestDoc.javaClass.name
-        ),
-        // Lazy Grid doesn't actually use a doc
-        Triple("Lazy Grid", { LazyGridItemSpans() }, null),
-        Triple("Grid Layout", { GridLayoutTest() }, GridLayoutTestDoc.javaClass.name),
-        Triple("Grid Widget", { GridWidgetTest() }, GridWidgetTestDoc.javaClass.name),
-        Triple("List Widget", { ListWidgetTest() }, ListWidgetTestDoc.javaClass.name),
-        Triple("1px Separator", { OnePxSeparatorTest() }, OnePxSeparatorDoc.javaClass.name),
-        Triple(
-            "Variant Interactions",
-            { VariantInteractionsTest() },
-            VariantInteractionsTestDoc.javaClass.name
-        ),
-        Triple(
-            "Layout Replacement",
-            { LayoutReplacementTest() },
-            LayoutReplacementTestDoc.javaClass.name
-        ),
-        Triple("Text Elide", { TextElideTest() }, TextElideTestDoc.javaClass.name),
-        Triple("Fancy Fills", { FancyFillTest() }, FancyFillTestDoc.javaClass.name),
-        Triple("Fill Container", { FillTest() }, FillTestDoc.javaClass.name),
-        Triple("CrossAxis Fill", { CrossAxisFillTest() }, CrossAxisFillTestDoc.javaClass.name),
-        Triple(
-            "Grid Layout Documentation",
-            { GridLayoutDocumentation() },
-            GridLayoutDoc.javaClass.name
-        ),
-        Triple("Blend Modes", { BlendModeTest() }, BlendModeTestDoc.javaClass.name),
-        Triple(
-            "Vector Rendering",
-            { VectorRenderingTest() },
-            VectorRenderingTestDoc.javaClass.name
-        ),
-        Triple("Dials Gauges", { DialsGaugesTest() }, DialsGaugesTestDoc.javaClass.name),
-        Triple("Masks", { MaskTest() }, MaskTestDoc.javaClass.name),
-        Triple("Variable Borders", { VariableBorderTest() }, VariableBorderTestDoc.javaClass.name),
-        Triple("Custom Brush", { CustomBrushTest() }, CustomBrushTestDoc.javaClass.name),
-    )
-
-// TEST Basic Hello World example
-@DesignDoc(id = "pxVlixodJqZL95zo2RzTHl")
-interface HelloWorld {
-    @DesignComponent(node = "#MainFrame") fun Main(@Design(node = "#Name") name: String)
-}
-
-@Composable
-fun HelloWorld() {
-    HelloWorldDoc.Main(
-        name = "World",
-        designComposeCallbacks =
-            DesignComposeCallbacks(
-                docReadyCallback = { id ->
-                    Log.i("DesignCompose", "HelloWorld Ready: doc ID = $id")
-                },
-                newDocDataCallback = { docId, data ->
-                    Log.i(
-                        "DesignCompose",
-                        "HelloWorld Updated doc ID $docId: ${data?.size ?: 0} bytes"
-                    )
-                },
-            )
-    )
-}
-
-// TEST Image Update Test. After this loads, rename #Stage in the Figma doc. After the app
-// updates,
-// rename it back to #Stage. The image should reload correctly.
-@DesignDoc(id = "oQw7kiy94fvdVouCYBC9T0")
-interface ImageUpdateTest {
-    @DesignComponent(node = "#Stage") fun Main() {}
-}
-
-@Composable
-fun ImageUpdateTest() {
-    ImageUpdateTestDoc.Main()
-}
-
-// TEST Telltale Test. Tests that rendering telltales as frames and as components is correct.
-// When visibility is set to true, the telltales rendered in the app should match the #Main frame
-// in the Figma document.
-@DesignDoc(id = "TZgHrKWx8wvQM7UPTyEpmz")
-interface TelltaleTest {
-    @DesignComponent(node = "#Main")
-    fun Main(
-        @Design(node = "#left_f") leftFrame: Boolean,
-        @Design(node = "#seat_f") seatFrame: Boolean,
-        @Design(node = "#left_i") leftInstance: Boolean,
-        @Design(node = "#seat_i") seatInstance: Boolean,
-        @Design(node = "#low_i") lowInstance: Boolean,
-        @Design(node = "#brights_i") brightsInstance: Boolean,
-    )
-}
-
-@Composable
-fun TelltaleTest() {
-    TelltaleTestDoc.Main(
-        leftFrame = true,
-        seatFrame = true,
-        leftInstance = true,
-        seatInstance = true,
-        lowInstance = true,
-        brightsInstance = true
-    )
-}
-
-// TEST Open Link Test. Tests that the open link interaction works on frames and components. Tap
-// the squares and watch the output. Tapping the "Swap" button should change the behavior of the
-// taps.
-enum class SquareColor {
-    Red,
-    Green,
-    Blue
-}
-
-enum class SquareShadow {
-    On,
-    Off
-}
-
-@DesignDoc(id = "r7m4tqyKv6y9DWcg7QBEDf")
-interface OpenLinkTest {
-    @DesignComponent(node = "#MainFrame")
-    fun MainFrame(
-        @Design(node = "#Name") name: String,
-        @Design(node = "#Content") content: @Composable () -> Unit,
-        @Design(node = "#Swap") clickSwap: Modifier,
-    )
-
-    @DesignComponent(node = "#Red") fun Red() {}
-
-    @DesignComponent(node = "#Green") fun Green() {}
-
-    @DesignComponent(node = "#Blue") fun Blue() {}
-
-    @DesignComponent(node = "#PurpleCircle") fun PurpleCircle() {}
-
-    @DesignComponent(node = "#SquareShadow")
-    fun Square(
-        @DesignVariant(property = "#SquareShadow") shadow: SquareShadow,
-        @DesignVariant(property = "#SquareColor") color: SquareColor,
-        @Design(node = "#icon") icon: @Composable () -> Unit
-    )
-}
-
-@Composable
-fun OpenLinkTest() {
-    val openLinkOne = OpenLinkCallback { url -> Log.i("DesignCompose", "Open Link ONE: $url") }
-    val openLinkTwo = OpenLinkCallback { url -> Log.i("DesignCompose", "Open Link TWO: $url") }
-    val (useFuncOne, setUseFuncOne) = remember { mutableStateOf(true) }
-    val openLinkFunc =
-        if (useFuncOne) {
-            openLinkOne
-        } else {
-            openLinkTwo
-        }
-
-    OpenLinkTestDoc.MainFrame(
-        name = "Rob",
-        openLinkCallback = openLinkFunc,
-        content = {
-            OpenLinkTestDoc.Red()
-            OpenLinkTestDoc.Green()
-            OpenLinkTestDoc.Blue()
-            OpenLinkTestDoc.Square(
-                shadow = SquareShadow.On,
-                color = SquareColor.Green,
-                icon = { OpenLinkTestDoc.PurpleCircle() }
-            )
-            OpenLinkTestDoc.Square(
-                shadow = SquareShadow.On,
-                color = SquareColor.Red,
-                icon = { OpenLinkTestDoc.PurpleCircle() }
-            )
-        },
-        clickSwap = Modifier.clickable { setUseFuncOne(!useFuncOne) }
-    )
-}
-
-// TEST Variant Asterisk Test. Tests the @DesignVariant annotation and the ability to match
-// variant nodes whose property names and values match the current state passed in.
-// The Figma doc contains a sparse component that has three variant properties. The component is
-// setup with several wildcard variant names. This example lets you toggle between different values
-// for the three properties, and when a node name with those specific values cannot be found, it
-// will look for wildcard variants names and use those instead.
-
-enum class PrndState {
-    P,
-    R,
-    N,
-    D
-}
-
-enum class ChargingState {
-    off,
-    on
-}
-
-enum class RegenState {
-    off,
-    on
-}
-
-data class Controls(
-    val shiftState: MutableState<PrndState>,
-    val charging: MutableState<ChargingState>,
-    val regen: MutableState<RegenState>,
-)
-
-@DesignDoc(id = "gQeYHGCSaBE4zYSFpBrhre")
-interface VariantAsteriskTest {
-    @DesignComponent(node = "#Main")
-    fun Main(
-        @DesignVariant(property = "prnd") prnd: PrndState,
-        @DesignVariant(property = "charging") charging: ChargingState,
-        @DesignVariant(property = "regen") regen: RegenState,
-    )
-}
-
-@Composable
-fun VariantAsteriskTest() {
-    val shiftState = remember { mutableStateOf(PrndState.P) }
-    val charging = remember { mutableStateOf(ChargingState.off) }
-    val regen = remember { mutableStateOf(RegenState.off) }
-    val controls = remember { Controls(shiftState, charging, regen) }
-
-    Controls(controls)
-    VariantAsteriskTestDoc.Main(
-        Modifier.absoluteOffset(x = 10.dp, y = 10.dp),
-        prnd = shiftState.value,
-        charging = charging.value,
-        regen = regen.value
-    )
-}
-
-@Composable
-private fun Button(name: String, selected: Boolean, select: () -> Unit) {
-    val textColor = if (selected) Color.Black else Color.Gray
-    val borderColor = if (selected) Color.Black else Color.Gray
-    var modifier =
-        Modifier.padding(10.dp)
-            .clickable { select() }
-            .border(width = 2.dp, color = borderColor, shape = RoundedCornerShape(8.dp))
-            .absolutePadding(10.dp, 2.dp, 10.dp, 2.dp)
-
-    Box(
-        contentAlignment = Alignment.Center,
-        modifier = modifier,
-    ) {
-        Text(name, fontSize = 30.sp, color = textColor)
-    }
-}
-
-@Composable
-private fun Controls(controls: Controls) {
-    Box(Modifier.absoluteOffset(x = 10.dp, y = 300.dp)) {
-        Column {
-            Row(verticalAlignment = Alignment.CenterVertically) {
-                Text("Shift State:   ", fontSize = 30.sp, color = Color.Black)
-                Button("P", controls.shiftState.value == PrndState.P) {
-                    controls.shiftState.value = PrndState.P
-                }
-                Button("R", controls.shiftState.value == PrndState.R) {
-                    controls.shiftState.value = PrndState.R
-                }
-                Button("N", controls.shiftState.value == PrndState.N) {
-                    controls.shiftState.value = PrndState.N
-                }
-                Button("D", controls.shiftState.value == PrndState.D) {
-                    controls.shiftState.value = PrndState.D
-                }
-            }
-            Row(verticalAlignment = Alignment.CenterVertically) {
-                Text("Charging:   ", fontSize = 30.sp, color = Color.Black)
-                Button("On", controls.charging.value == ChargingState.on) {
-                    controls.charging.value = ChargingState.on
-                }
-                Button("Off", controls.charging.value == ChargingState.off) {
-                    controls.charging.value = ChargingState.off
-                }
-            }
-            Row(verticalAlignment = Alignment.CenterVertically) {
-                Text("Regen:   ", fontSize = 30.sp, color = Color.Black)
-                Button("On", controls.regen.value == RegenState.on) {
-                    controls.regen.value = RegenState.on
-                }
-                Button("Off", controls.regen.value == RegenState.off) {
-                    controls.regen.value = RegenState.off
-                }
-            }
-        }
-    }
-}
-
-// TEST Alignment Test. Observe that the app rendering is identital to the Figma doc
-@DesignDoc(id = "JIjE9oKQbq8ipi66ab5UaK")
-interface AlignmentTest {
-    @DesignComponent(node = "#Test")
-    fun AlignmentTestFrame(
-        @Design(node = "Frame 1") click: Modifier,
-        @Design(node = "Name") text: String,
-    )
-}
-
-@Composable
-fun AlignmentTest() {
-    AlignmentTestDoc.AlignmentTestFrame(Modifier, click = Modifier, text = "Hello")
-}
-
-// TEST Battleship
-@DesignDoc(id = "RfGl9SWnBEvdg8T1Ex6ZAR")
-interface Battleship {
-    @DesignComponent(node = "Start Board") fun MainFrame()
-}
-
-@Composable
-fun BattleshipTest() {
-    BattleshipDoc.MainFrame(Modifier)
-}
-
-// TEST Constraints
-@DesignDoc(id = "KuHLbsKA23DjZPhhgHqt71")
-interface Constraints {
-    @DesignComponent(node = "#Horizontal") fun HorizontalFrame()
-
-    @DesignComponent(node = "#Vertical") fun VerticalFrame()
-}
-
-@Preview
-@Composable
-fun HConstraintsTest() {
-    ConstraintsDoc.HorizontalFrame(Modifier.fillMaxSize())
-}
-
-@Preview
-@Composable
-fun VConstraintsTest() {
-    ConstraintsDoc.VerticalFrame(Modifier.fillMaxSize())
-}
-
-// TEST Interactions
-@DesignDoc(id = "8Zg9viyjYTnyN29pbkR1CE")
-interface InteractionTest {
-    @DesignComponent(node = "Start Here")
-    fun MainFrame(
-        @Design(node = "#KeyButtonB") onTapKeyButtonB: TapCallback,
-        @Design(node = "#KeyButtonC") onTapKeyButtonC: TapCallback,
-        @Design(node = "#KeyInjectA") onTapInjectA: TapCallback,
-        @Design(node = "#KeyInjectB") onTapInjectB: TapCallback,
-        @Design(node = "#KeyInjectC") onTapInjectC: TapCallback,
-        @Design(node = "#KeyInjectAB") onTapInjectAB: TapCallback,
-        @Design(node = "#KeyInjectBC") onTapInjectBC: TapCallback,
-    )
-
-    // Inject a ctrl-shift-B key when the 'clickedB()' function is called
-    @DesignKeyAction(key = 'B', metaKeys = [DesignMetaKey.MetaShift, DesignMetaKey.MetaCtrl])
-    fun clickedShiftCtrlB()
-    // Inject a meta-C key when the 'clickedC()' function is called
-    @DesignKeyAction(key = 'C', metaKeys = [DesignMetaKey.MetaMeta]) fun clickedMetaC()
-
-    @DesignKeyAction(key = 'A', metaKeys = []) fun clickedA()
-
-    @DesignKeyAction(key = 'B', metaKeys = []) fun clickedB()
-
-    @DesignKeyAction(key = 'C', metaKeys = []) fun clickedC()
-}
-
-@Preview
-@Composable
-fun InteractionTest() {
-    InteractionTestDoc.MainFrame(
-        onTapKeyButtonB = { InteractionTestDoc.clickedShiftCtrlB() },
-        onTapKeyButtonC = { InteractionTestDoc.clickedMetaC() },
-        onTapInjectA = { InteractionTestDoc.clickedA() },
-        onTapInjectB = { InteractionTestDoc.clickedB() },
-        onTapInjectC = { InteractionTestDoc.clickedC() },
-        onTapInjectAB = {
-            InteractionTestDoc.clickedA()
-            InteractionTestDoc.clickedB()
-        },
-        onTapInjectBC = {
-            InteractionTestDoc.clickedB()
-            InteractionTestDoc.clickedC()
-        },
-    )
-}
-
-// TEST Shadows
-@DesignDoc(id = "OqK58Y46IqP4wIgKCWys48")
-interface ShadowsTest {
-    @DesignComponent(node = "#Root") fun MainFrame()
-}
-
-@Preview
-@Composable
-fun ShadowsTest() {
-    ShadowsTestDoc.MainFrame()
-}
-
-// TEST Item Spacing
-@DesignDoc(id = "YXrHBp6C6OaW5ShcCYeGJc")
-interface ItemSpacingTest {
-    @DesignComponent(node = "#Main")
-    fun MainFrame(
-        @Design(node = "#HorizontalCustom") horizontalItems: @Composable () -> Unit,
-        @Design(node = "#VerticalCustom") verticalItems: @Composable () -> Unit,
-    )
-
-    @DesignComponent(node = "#Square") fun Square()
-}
-
-@Preview
-@Composable
-fun ItemSpacingTest() {
-    ItemSpacingTestDoc.MainFrame(
-        horizontalItems = {
-            ItemSpacingTestDoc.Square()
-            ItemSpacingTestDoc.Square()
-            ItemSpacingTestDoc.Square()
-        },
-        verticalItems = {
-            ItemSpacingTestDoc.Square()
-            ItemSpacingTestDoc.Square()
-            ItemSpacingTestDoc.Square()
-        }
-    )
-}
-
-// TEST Custom content children
-@DesignDoc(id = "o0GWzcqdOWEgzj4kIeIlAu")
-interface RecursiveCustomizations {
-    @DesignComponent(node = "#MainFrame")
-    fun MainFrame(
-        @Design(node = "#Name") name: String,
-        @Design(node = "#ChildFrame") child: @Composable () -> Unit,
-        @Design(node = "#Content") content: @Composable () -> Unit,
-    )
-
-    @DesignComponent(node = "#NameFrame") fun NameFrame()
-
-    @DesignComponent(node = "#TitleFrame")
-    fun TitleFrame(
-        @Design(node = "#Name") title: String,
-    )
-}
-
-@Composable
-fun RecursiveCustomizations() {
-    RecursiveCustomizationsDoc.MainFrame(
-        name = "Google",
-        child = { RecursiveCustomizationsDoc.NameFrame() },
-        content = {
-            RecursiveCustomizationsDoc.TitleFrame(title = "First")
-            RecursiveCustomizationsDoc.TitleFrame(title = "Second")
-            RecursiveCustomizationsDoc.TitleFrame(title = "Third")
-        }
-    )
-}
-
-// TEST Color tint test
-@DesignDoc(id = "MCtUD3yjONxK6rQm65yqM5")
-interface ColorTintTest {
-    @DesignComponent(node = "#MainFrame")
-    fun MainFrame(
-        @Design(node = "#Square")
-        squareReplacement: @Composable (ImageReplacementContext) -> Bitmap?,
-    )
-}
-
-@Composable
-fun ColorTintTest() {
-    ColorTintTestDoc.MainFrame(
-        squareReplacement = { context ->
-            val color =
-                ((context.imageContext.getBackgroundColor() ?: Color.Red.toArgb()) * 0.5).toInt()
-            val width = context.imageContext.getPixelWidth() ?: 50
-            val height = context.imageContext.getPixelHeight() ?: 50
-            val colors = IntArray(width * height)
-            for (i in 0 until width * height) {
-                colors[i] = color
-            }
-            Bitmap.createBitmap(colors, width, height, Bitmap.Config.ARGB_8888)
-        }
-    )
-}
-
-enum class SquareBorder {
-    Sharp,
-    Curved
-}
-
-enum class Shape {
-    Circle,
-    Square,
-}
-
-// TEST Variant Extra Properties Test
-// This tests that even though the Figma doc has four variant properties for the component named
-// #SquareBorder, we can only use two in the code and pick a variant that matches the two.
-
-@DesignDoc(id = "4P7zDdrQxj7FZsKJoIQcx1")
-interface VariantPropertiesTest {
-    @DesignComponent(node = "#MainFrame")
-    fun MainFrame(
-        @Design(node = "#Square1") square1: @Composable (ComponentReplacementContext) -> Unit,
-        @Design(node = "#Square2") square2: @Composable (ComponentReplacementContext) -> Unit,
-        @Design(node = "#Square3") square3: @Composable (ComponentReplacementContext) -> Unit,
-        @Design(node = "#Square4") square4: @Composable (ComponentReplacementContext) -> Unit,
-        @DesignVariant(property = "#bg1") bg1: Shape,
-        @DesignVariant(property = "#bg2") bg2: Shape,
-        @DesignVariant(property = "#SquareBorder") type: SquareBorder,
-        @DesignVariant(property = "#SquareColor") color: SquareColor,
-    )
-
-    @DesignComponent(node = "#SquareBorder")
-    fun Square(
-        @DesignVariant(property = "#SquareBorder") type: SquareBorder,
-        @DesignVariant(property = "#SquareColor") color: SquareColor,
-    )
-}
-
-@Composable
-fun VariantPropertiesTest() {
-    val (bg1, setBg1) = remember { mutableStateOf(Shape.Circle) }
-    val (bg2, setBg2) = remember { mutableStateOf(Shape.Circle) }
-    val (borderType, setBorderType) = remember { mutableStateOf(SquareBorder.Sharp) }
-    val (color, setColor) = remember { mutableStateOf(SquareColor.Green) }
-
-    VariantPropertiesTestDoc.MainFrame(
-        square1 = {
-            VariantPropertiesTestDoc.Square(type = SquareBorder.Sharp, color = SquareColor.Blue)
-        },
-        square2 = {
-            VariantPropertiesTestDoc.Square(type = SquareBorder.Sharp, color = SquareColor.Green)
-        },
-        square3 = {
-            VariantPropertiesTestDoc.Square(type = SquareBorder.Curved, color = SquareColor.Blue)
-        },
-        square4 = {
-            VariantPropertiesTestDoc.Square(type = SquareBorder.Curved, color = SquareColor.Green)
-        },
-        bg1 = bg1,
-        bg2 = bg2,
-        type = borderType,
-        color = color,
-    )
-
-    Column(modifier = Modifier.absoluteOffset(x = 20.dp, y = 600.dp)) {
-        Row {
-            Text("Background 1 ", fontSize = 30.sp, color = Color.Black)
-            Button("Square", bg1 == Shape.Square) { setBg1(Shape.Square) }
-            Button("Circle", bg1 == Shape.Circle) { setBg1(Shape.Circle) }
-        }
-        Row {
-            Text("Background 2 ", fontSize = 30.sp, color = Color.Black)
-            Button("Square", bg2 == Shape.Square) { setBg2(Shape.Square) }
-            Button("Circle", bg2 == Shape.Circle) { setBg2(Shape.Circle) }
-        }
-        Row {
-            Text("Border ", fontSize = 30.sp, color = Color.Black)
-            Button("Sharp", borderType == SquareBorder.Sharp) { setBorderType(SquareBorder.Sharp) }
-            Button("Curved", borderType == SquareBorder.Curved) {
-                setBorderType(SquareBorder.Curved)
-            }
-        }
-        Row {
-            Text("Color ", fontSize = 30.sp, color = Color.Black)
-            Button("Green", color == SquareColor.Green) { setColor(SquareColor.Green) }
-            Button("Blue", color == SquareColor.Blue) { setColor(SquareColor.Blue) }
-        }
-    }
-}
-
-@Composable
-fun FakeBrowseItem(name: String) {
-    Column(Modifier.border(1.dp, Color.Red).width(200.dp).height(240.dp)) {
-        Box(Modifier.border(1.dp, Color.Black).background(Color.Blue).width(200.dp).height(200.dp))
-        Text(name, fontSize = 20.sp)
-    }
-}
-
-@Composable
-fun NumColumnButton(num: Int, setNum: (Int) -> Unit, setAdaptive: (Boolean) -> Unit) {
-    Box(
-        modifier = Modifier.border(1.dp, Color.Black).width(30.dp).height(30.dp),
-        contentAlignment = Alignment.Center
-    ) {
-        Text(
-            modifier =
-                Modifier.clickable {
-                    setNum(num)
-                    setAdaptive(false)
-                },
-            text = num.toString(),
-            fontSize = 20.sp,
-            fontWeight = FontWeight.Bold
-        )
-    }
-    Box(Modifier.width(10.dp))
-}
-
-@Composable
-fun AdaptiveButton(setAdaptive: (Boolean) -> Unit) {
-    Box(
-        modifier = Modifier.border(1.dp, Color.Black).width(130.dp).height(30.dp),
-        contentAlignment = Alignment.Center
-    ) {
-        Text(
-            modifier = Modifier.clickable { setAdaptive(true) },
-            text = "Adaptive",
-            fontSize = 20.sp,
-            fontWeight = FontWeight.Bold
-        )
-    }
-    Box(Modifier.width(10.dp))
-}
-
-@Composable
-private fun Slider(value: MutableState<Float>, min: Float, max: Float) {
-    val density = LocalDensity.current.density
-    val sliderMax = 400f * density
-    val v = remember { mutableStateOf(sliderMax * (value.value - min) / (max - min)) }
-    Box(
-        modifier =
-            Modifier.width(440.dp)
-                .height(40.dp)
-                .border(width = 2.dp, color = Color.Gray, shape = RoundedCornerShape(8.dp))
-    ) {
-        Box(
-            modifier =
-                Modifier.offset {
-                        IntOffset(
-                            v.value.roundToInt() + (5 * density).toInt(),
-                            (5 * density).toInt()
-                        )
-                    }
-                    .draggable(
-                        orientation = Orientation.Horizontal,
-                        state =
-                            rememberDraggableState { delta ->
-                                v.value = max(min(v.value + delta, sliderMax), 0f)
-                                value.value = min + (max - min) * v.value / sliderMax
-                            }
-                    )
-                    .size(30.dp)
-                    .border(width = 25.dp, color = Color.Black, shape = RoundedCornerShape(5.dp))
-        )
-    }
-}
-
-@Composable
-fun LazyGridItemSpans() {
-    val (numColumns, setNumColumns) = remember { mutableStateOf(3) }
-    val (adaptive, setAdaptive) = remember { mutableStateOf(false) }
-    val horizontalSpacing = remember { mutableStateOf(10f) }
-    val verticalSpacing = remember { mutableStateOf(10f) }
-    val adaptiveMin = remember { mutableStateOf(200f) }
-    Column(Modifier.offset(20.dp, 10.dp)) {
-        Row(Modifier.height(50.dp)) {
-            Text("Number of Columns: ", fontSize = 20.sp)
-            NumColumnButton(1, setNumColumns, setAdaptive)
-            NumColumnButton(2, setNumColumns, setAdaptive)
-            NumColumnButton(3, setNumColumns, setAdaptive)
-            NumColumnButton(4, setNumColumns, setAdaptive)
-            NumColumnButton(5, setNumColumns, setAdaptive)
-            AdaptiveButton(setAdaptive)
-        }
-        Row(Modifier.height(50.dp)) {
-            Text("Horizontal Item Spacing: ", fontSize = 20.sp)
-            Slider(horizontalSpacing, 0f, 200f)
-            Text(horizontalSpacing.value.toString(), fontSize = 20.sp)
-        }
-        Row(Modifier.height(50.dp)) {
-            Text("Vertical Item Spacing: ", fontSize = 20.sp)
-            Slider(verticalSpacing, 0f, 200f)
-            Text(verticalSpacing.value.toString(), fontSize = 20.sp)
-        }
-        Row(Modifier.height(50.dp)) {
-            Text("Adaptive Min Spacing: ", fontSize = 20.sp)
-            Slider(adaptiveMin, 1f, 400f)
-            Text(adaptiveMin.value.toString(), fontSize = 20.sp)
-        }
-    }
-
-    val adaptiveMinDp = (adaptiveMin.value.toInt()).dp
-    val sections = (0 until 100).toList().chunked(5)
-    Box(Modifier.offset(20.dp, 230.dp).border(2.dp, Color.Black)) {
-        LazyVerticalGrid(
-            modifier =
-                Modifier.verticalScroll(rememberScrollState()).padding(20.dp, 0.dp).height(1000.dp),
-            columns =
-                if (adaptive) GridCells.Adaptive(adaptiveMinDp) else GridCells.Fixed(numColumns),
-            horizontalArrangement = Arrangement.spacedBy(horizontalSpacing.value.toInt().dp),
-            verticalArrangement = Arrangement.spacedBy(verticalSpacing.value.toInt().dp)
-        ) {
-            sections.forEachIndexed { index, items ->
-                item(span = { GridItemSpan(if (adaptive) maxLineSpan else numColumns) }) {
-                    Text(
-                        "This is section $index",
-                        Modifier.border(2.dp, Color.Black).height(80.dp).wrapContentSize(),
-                        fontSize = 26.sp,
-                    )
-                }
-                items(
-                    items,
-                    // not required as it is the default
-                    span = { GridItemSpan(1) }
-                ) {
-                    FakeBrowseItem("Item $it")
-                }
-            }
-        }
-    }
-}
-
-enum class ItemType {
-    Grid,
-    List
-}
-
-// TEST Grid Layout
-@DesignDoc(id = "JOSOEvsrjvMqanyQa5OpNR")
-interface GridLayoutTest {
-    @DesignComponent(node = "#MainFrame")
-    fun MainFrame(
-        @DesignContentTypes(nodes = ["#SectionTitle", "#Item"])
-        @DesignPreviewContent(
-            name = "Browse",
-            nodes =
-                [
-                    PreviewNode(1, "#SectionTitle"),
-                    PreviewNode(6, "#Item=Grid"),
-                    PreviewNode(1, "#SectionTitle"),
-                    PreviewNode(4, "#Item=Grid")
-                ]
-        )
-        @Design(node = "#VerticalGrid1")
-        vertical1: ListContent,
-        @DesignContentTypes(nodes = ["#SectionTitle", "#VItem"])
-        @DesignPreviewContent(
-            name = "Browse",
-            nodes =
-                [
-                    PreviewNode(1, "#SectionTitle"),
-                    PreviewNode(6, "#VItem=Grid"),
-                    PreviewNode(1, "#SectionTitle"),
-                    PreviewNode(4, "#VItem=Grid")
-                ]
-        )
-        @Design(node = "#HorizontalGrid1")
-        horizontal1: ListContent,
-        @DesignContentTypes(nodes = ["#SectionTitle", "#Item"])
-        @DesignPreviewContent(
-            name = "Browse",
-            nodes =
-                [
-                    PreviewNode(1, "#SectionTitle"),
-                    PreviewNode(6, "#Item=Grid"),
-                    PreviewNode(1, "#SectionTitle"),
-                    PreviewNode(8, "#Item=Grid"),
-                    PreviewNode(1, "#SectionTitle"),
-                    PreviewNode(6, "#Item=Grid"),
-                    PreviewNode(1, "#SectionTitle"),
-                    PreviewNode(10, "#Item=List")
-                ]
-        )
-        @Design(node = "#VerticalGrid2")
-        vertical2: ListContent,
-        @DesignContentTypes(nodes = ["#SectionTitle", "#VItem"])
-        @DesignPreviewContent(
-            name = "Browse",
-            nodes =
-                [
-                    PreviewNode(1, "#SectionTitle"),
-                    PreviewNode(6, "#VItem=Grid"),
-                    PreviewNode(1, "#SectionTitle"),
-                    PreviewNode(6, "#VItem=Grid"),
-                    PreviewNode(1, "#SectionTitle"),
-                    PreviewNode(6, "#VItem=Grid"),
-                    PreviewNode(1, "#SectionTitle"),
-                    PreviewNode(11, "#VItem=List")
-                ]
-        )
-        @Design(node = "#HorizontalGrid2")
-        horizontal2: ListContent,
-    )
-
-    @DesignComponent(node = "#Item")
-    fun Item(
-        @DesignVariant(property = "#Item") type: ItemType,
-        @Design(node = "#Title") title: String,
-    )
-
-    @DesignComponent(node = "#VItem")
-    fun VItem(
-        @DesignVariant(property = "#VItem") type: ItemType,
-        @Design(node = "#Title") title: String,
-    )
-
-    @DesignComponent(node = "#SectionTitle")
-    fun SectionTitle(@Design(node = "#Title") title: String)
-
-    @DesignComponent(node = "#VSectionTitle")
-    fun VSectionTitle(@Design(node = "#Title") title: String)
-}
-
-enum class GridItemType {
-    SectionTitle,
-    VSectionTitle,
-    RowGrid,
-    RowList,
-    ColGrid,
-    ColList,
-}
-
-@Composable
-fun GridLayoutTest() {
-    val vertItems: ArrayList<Pair<GridItemType, String>> = arrayListOf()
-    for (i in 1..20) vertItems.add(Pair(GridItemType.RowGrid, "Item $i"))
-    for (i in 21..40) vertItems.add(Pair(GridItemType.RowList, "Row Item $i"))
-    vertItems.add(0, Pair(GridItemType.SectionTitle, "Group One"))
-    vertItems.add(7, Pair(GridItemType.SectionTitle, "Group Two"))
-    vertItems.add(12, Pair(GridItemType.SectionTitle, "Group Three"))
-    vertItems.add(20, Pair(GridItemType.SectionTitle, "Group Four"))
-
-    val horizItems: ArrayList<Pair<GridItemType, String>> = arrayListOf()
-    for (i in 1..20) horizItems.add(Pair(GridItemType.ColGrid, "Item $i"))
-    for (i in 21..40) horizItems.add(Pair(GridItemType.ColList, "Row Item $i"))
-    horizItems.add(0, Pair(GridItemType.SectionTitle, "Group One"))
-    horizItems.add(7, Pair(GridItemType.SectionTitle, "Group Two"))
-    horizItems.add(14, Pair(GridItemType.SectionTitle, "Group Three"))
-    horizItems.add(20, Pair(GridItemType.SectionTitle, "Group Four"))
-
-    fun getNodeData(items: ArrayList<Pair<GridItemType, String>>, index: Int): GetDesignNodeData {
-        return when (items[index].first) {
-            GridItemType.SectionTitle -> {
-                { GridLayoutTestDoc.SectionTitleDesignNodeData() }
-            }
-            GridItemType.VSectionTitle -> {
-                { GridLayoutTestDoc.VSectionTitleDesignNodeData() }
-            }
-            GridItemType.RowGrid -> {
-                { GridLayoutTestDoc.ItemDesignNodeData(type = ItemType.Grid) }
-            }
-            GridItemType.RowList -> {
-                { GridLayoutTestDoc.ItemDesignNodeData(type = ItemType.List) }
-            }
-            GridItemType.ColGrid -> {
-                { GridLayoutTestDoc.VItemDesignNodeData(type = ItemType.Grid) }
-            }
-            GridItemType.ColList -> {
-                { GridLayoutTestDoc.VItemDesignNodeData(type = ItemType.List) }
-            }
-        }
-    }
-
-    @Composable
-    fun itemComposable(items: ArrayList<Pair<GridItemType, String>>, index: Int) {
-        when (items[index].first) {
-            GridItemType.SectionTitle -> GridLayoutTestDoc.SectionTitle(title = items[index].second)
-            GridItemType.VSectionTitle ->
-                GridLayoutTestDoc.VSectionTitle(title = items[index].second)
-            GridItemType.RowGrid ->
-                GridLayoutTestDoc.Item(type = ItemType.Grid, title = items[index].second)
-            GridItemType.RowList ->
-                GridLayoutTestDoc.Item(type = ItemType.List, title = items[index].second)
-            GridItemType.ColGrid ->
-                GridLayoutTestDoc.VItem(type = ItemType.Grid, title = items[index].second)
-            GridItemType.ColList ->
-                GridLayoutTestDoc.VItem(type = ItemType.List, title = items[index].second)
-        }
-    }
-
-    GridLayoutTestDoc.MainFrame(
-        modifier = Modifier.fillMaxSize(),
-        vertical1 = { spanFunc ->
-            ListContentData(
-                count = vertItems.size,
-                span = { index ->
-                    val nodeData = getNodeData(vertItems, index)
-                    spanFunc(nodeData)
-                },
-            ) { index ->
-                itemComposable(vertItems, index)
-            }
-        },
-        vertical2 = { spanFunc ->
-            ListContentData(
-                count = vertItems.size,
-                span = { index ->
-                    val nodeData = getNodeData(vertItems, index)
-                    spanFunc(nodeData)
-                },
-            ) { index ->
-                itemComposable(vertItems, index)
-            }
-        },
-        horizontal1 = { spanFunc ->
-            ListContentData(
-                count = horizItems.size,
-                span = { index ->
-                    val nodeData = getNodeData(horizItems, index)
-                    spanFunc(nodeData)
-                },
-            ) { index ->
-                itemComposable(horizItems, index)
-            }
-        },
-        horizontal2 = { spanFunc ->
-            ListContentData(
-                count = horizItems.size,
-                span = { index ->
-                    val nodeData = getNodeData(horizItems, index)
-                    spanFunc(nodeData)
-                },
-            ) { index ->
-                itemComposable(horizItems, index)
-            }
-        },
-    )
-}
-
-// TEST Grid Preview Widget
-@DesignDoc(id = "OBhNItd9i9J2LwVYuLxEIx")
-interface GridWidgetTest {
-    @DesignComponent(node = "#Main")
-    fun MainFrame(
-        @DesignContentTypes(nodes = ["#SectionTitle", "#Item", "#LoadingPage", "#ErrorPage"])
-        @DesignPreviewContent(
-            name = "Browse",
-            nodes =
-                [
-                    PreviewNode(1, "#SectionTitle"),
-                    PreviewNode(2, "#Item=Grid, #Playing=Off"),
-                    PreviewNode(1, "#Item=Grid, #Playing=On"),
-                    PreviewNode(6, "#Item=Grid, #Playing=Off"),
-                    PreviewNode(1, "#SectionTitle"),
-                    PreviewNode(1, "#Item=List, #Playing=On"),
-                    PreviewNode(3, "#Item=List, #Playing=Off")
-                ]
-        )
-        @DesignPreviewContent(
-            name = "Album",
-            nodes =
-                [
-                    PreviewNode(1, "#SectionTitle"),
-                    PreviewNode(1, "#Item=List, #Playing=On"),
-                    PreviewNode(16, "#Item=List, #Playing=Off")
-                ]
-        )
-        @DesignPreviewContent(name = "Loading", nodes = [PreviewNode(1, "#LoadingPage")])
-        @DesignPreviewContent(name = "Error", nodes = [PreviewNode(1, "#ErrorPage")])
-        @Design(node = "#column-auto-content")
-        columns: ListContent,
-        @DesignContentTypes(nodes = ["#VSectionTitle", "#VItem", "#LoadingPage", "#ErrorPage"])
-        @DesignPreviewContent(
-            name = "Browse",
-            nodes =
-                [
-                    PreviewNode(1, "#VSectionTitle"),
-                    PreviewNode(2, "#VItem=Grid, #Playing=Off"),
-                    PreviewNode(1, "#VItem=Grid, #Playing=On"),
-                    PreviewNode(4, "#VItem=Grid, #Playing=Off"),
-                    PreviewNode(1, "#VSectionTitle"),
-                    PreviewNode(1, "#VItem=List, #Playing=On"),
-                    PreviewNode(3, "#VItem=List, #Playing=Off")
-                ]
-        )
-        @DesignPreviewContent(name = "Loading", nodes = [PreviewNode(1, "#LoadingPage")])
-        @DesignPreviewContent(name = "Error", nodes = [PreviewNode(1, "#ErrorPage")])
-        @Design(node = "#row-auto-content")
-        rows: ListContent,
-        @DesignContentTypes(nodes = ["#Item"])
-        @DesignPreviewContent(name = "List", nodes = [PreviewNode(10, "#Item=Grid, #Playing=Off")])
-        @Design(node = "#list-auto-content")
-        items: ListContent,
-    )
-
-    @DesignComponent(node = "#Item")
-    fun Item(
-        @DesignVariant(property = "#Item") type: ItemType,
-        @Design(node = "#Title") title: String,
-    )
-
-    @DesignComponent(node = "#VItem")
-    fun VItem(
-        @DesignVariant(property = "#VItem") type: ItemType,
-        @Design(node = "#Title") title: String,
-    )
-
-    @DesignComponent(node = "#SectionTitle")
-    fun SectionTitle(@Design(node = "#Title") title: String)
-
-    @DesignComponent(node = "#VSectionTitle")
-    fun VSectionTitle(@Design(node = "#Title") title: String)
-}
-
-@Composable
-fun GridWidgetTest() {
-    val vertItems: ArrayList<Pair<GridItemType, String>> = arrayListOf()
-    for (i in 1..20) vertItems.add(Pair(GridItemType.RowGrid, "Item $i"))
-    for (i in 21..40) vertItems.add(Pair(GridItemType.RowList, "Row Item $i"))
-    vertItems.add(0, Pair(GridItemType.SectionTitle, "Group One"))
-    vertItems.add(15, Pair(GridItemType.SectionTitle, "Group Two"))
-    vertItems.add(20, Pair(GridItemType.SectionTitle, "Group Three"))
-
-    val horizItems: ArrayList<Pair<GridItemType, String>> = arrayListOf()
-    for (i in 1..20) horizItems.add(Pair(GridItemType.ColGrid, "Item $i"))
-    for (i in 21..40) horizItems.add(Pair(GridItemType.ColList, "Row Item $i"))
-    horizItems.add(0, Pair(GridItemType.VSectionTitle, "Group One"))
-    horizItems.add(7, Pair(GridItemType.VSectionTitle, "Group Two"))
-    horizItems.add(14, Pair(GridItemType.VSectionTitle, "Group Three"))
-    horizItems.add(20, Pair(GridItemType.VSectionTitle, "Group Four"))
-
-    fun getNodeData(items: ArrayList<Pair<GridItemType, String>>, index: Int): GetDesignNodeData {
-        return when (items[index].first) {
-            GridItemType.SectionTitle -> {
-                { GridWidgetTestDoc.SectionTitleDesignNodeData() }
-            }
-            GridItemType.VSectionTitle -> {
-                { GridWidgetTestDoc.VSectionTitleDesignNodeData() }
-            }
-            GridItemType.RowGrid -> {
-                { GridWidgetTestDoc.ItemDesignNodeData(type = ItemType.Grid) }
-            }
-            GridItemType.RowList -> {
-                { GridWidgetTestDoc.ItemDesignNodeData(type = ItemType.List) }
-            }
-            GridItemType.ColGrid -> {
-                { GridWidgetTestDoc.VItemDesignNodeData(type = ItemType.Grid) }
-            }
-            GridItemType.ColList -> {
-                { GridWidgetTestDoc.VItemDesignNodeData(type = ItemType.List) }
-            }
-        }
-    }
-
-    @Composable
-    fun itemComposable(items: ArrayList<Pair<GridItemType, String>>, index: Int) {
-        when (items[index].first) {
-            GridItemType.SectionTitle -> GridWidgetTestDoc.SectionTitle(title = items[index].second)
-            GridItemType.VSectionTitle ->
-                GridWidgetTestDoc.VSectionTitle(title = items[index].second)
-            GridItemType.RowGrid ->
-                GridWidgetTestDoc.Item(type = ItemType.Grid, title = items[index].second)
-            GridItemType.RowList ->
-                GridWidgetTestDoc.Item(type = ItemType.List, title = items[index].second)
-            GridItemType.ColGrid ->
-                GridWidgetTestDoc.VItem(type = ItemType.Grid, title = items[index].second)
-            GridItemType.ColList ->
-                GridWidgetTestDoc.VItem(type = ItemType.List, title = items[index].second)
-        }
-    }
-
-    GridWidgetTestDoc.MainFrame(
-        modifier = Modifier.fillMaxSize(),
-        columns = { spanFunc ->
-            ListContentData(
-                count = vertItems.size,
-                span = { index ->
-                    val nodeData = getNodeData(vertItems, index)
-                    spanFunc(nodeData)
-                },
-            ) { index ->
-                itemComposable(vertItems, index)
-            }
-        },
-        rows = { spanFunc ->
-            ListContentData(
-                count = horizItems.size,
-                span = { index ->
-                    val nodeData = getNodeData(horizItems, index)
-                    spanFunc(nodeData)
-                },
-            ) { index ->
-                itemComposable(horizItems, index)
-            }
-        },
-        items = {
-            ListContentData(
-                count = 10,
-                span = { LazyContentSpan(1) },
-            ) { index ->
-                GridWidgetTestDoc.Item(type = ItemType.Grid, title = "Item $index")
-            }
-        },
-    )
-}
-// TEST List Preview Widget
-@DesignDoc(id = "9ev0MBNHFrgTqJOrAGcEpV")
-interface ListWidgetTest {
-    @DesignComponent(node = "#Main")
-    fun MainFrame(
-        @DesignContentTypes(nodes = ["#Item"])
-        @DesignPreviewContent(
-            name = "Items",
-            nodes =
-                [
-                    PreviewNode(4, "#Item=Grid, #Playing=Off"),
-                    PreviewNode(1, "#Item=Grid, #Playing=On"),
-                    PreviewNode(6, "#Item=Grid, #Playing=Off"),
-                ]
-        )
-        @Design(node = "#row-content")
-        rowItems: ListContent,
-        @DesignContentTypes(nodes = ["#Item"])
-        @DesignPreviewContent(
-            name = "Items",
-            nodes =
-                [
-                    PreviewNode(4, "#Item=Grid, #Playing=Off"),
-                    PreviewNode(1, "#Item=Grid, #Playing=On"),
-                    PreviewNode(6, "#Item=Grid, #Playing=Off"),
-                ]
-        )
-        @Design(node = "#row-content-scrolling")
-        rowScrollItems: ListContent,
-        @DesignContentTypes(nodes = ["#VItem"])
-        @DesignPreviewContent(
-            name = "Items",
-            nodes =
-                [
-                    PreviewNode(4, "#VItem=Grid, #Playing=Off"),
-                    PreviewNode(1, "#VItem=Grid, #Playing=On"),
-                    PreviewNode(6, "#VItem=Grid, #Playing=Off"),
-                ]
-        )
-        @Design(node = "#col-content")
-        colItems: ListContent,
-        @DesignContentTypes(nodes = ["#VItem"])
-        @DesignPreviewContent(
-            name = "Items",
-            nodes =
-                [
-                    PreviewNode(4, "#VItem=Grid, #Playing=Off"),
-                    PreviewNode(1, "#VItem=Grid, #Playing=On"),
-                    PreviewNode(6, "#VItem=Grid, #Playing=Off"),
-                ]
-        )
-        @Design(node = "#col-content-scrolling")
-        colScrollItems: ListContent,
-    )
-
-    @DesignComponent(node = "#Item")
-    fun Item(
-        @DesignVariant(property = "#Item") type: ItemType,
-        @Design(node = "#Title") title: String,
-    )
-
-    @DesignComponent(node = "#VItem")
-    fun VItem(
-        @DesignVariant(property = "#VItem") type: ItemType,
-        @Design(node = "#Title") title: String,
-    )
-}
-
-@Composable
-fun ListWidgetTest() {
-    val rowItems: ArrayList<Pair<GridItemType, String>> = arrayListOf()
-    for (i in 1..6) rowItems.add(Pair(GridItemType.RowGrid, "Item $i"))
-    val rowScrollItems: ArrayList<Pair<GridItemType, String>> = arrayListOf()
-    for (i in 1..30) rowScrollItems.add(Pair(GridItemType.RowGrid, "Item $i"))
-
-    val colItems: ArrayList<Pair<GridItemType, String>> = arrayListOf()
-    for (i in 1..6) colItems.add(Pair(GridItemType.ColGrid, "Item $i"))
-    val colScrollItems: ArrayList<Pair<GridItemType, String>> = arrayListOf()
-    for (i in 1..30) colScrollItems.add(Pair(GridItemType.ColGrid, "Item $i"))
-
-    fun getNodeData(items: ArrayList<Pair<GridItemType, String>>, index: Int): GetDesignNodeData {
-        return when (items[index].first) {
-            GridItemType.RowGrid -> {
-                { ListWidgetTestDoc.ItemDesignNodeData(type = ItemType.Grid) }
-            }
-            else -> {
-                { ListWidgetTestDoc.VItemDesignNodeData(type = ItemType.Grid) }
-            }
-        }
-    }
-
-    @Composable
-    fun itemComposable(items: ArrayList<Pair<GridItemType, String>>, index: Int) {
-        when (items[index].first) {
-            GridItemType.RowGrid ->
-                ListWidgetTestDoc.Item(type = ItemType.Grid, title = items[index].second)
-            else -> ListWidgetTestDoc.VItem(type = ItemType.Grid, title = items[index].second)
-        }
-    }
-
-    ListWidgetTestDoc.MainFrame(
-        modifier = Modifier.fillMaxSize(),
-        rowItems = { spanFunc ->
-            ListContentData(
-                count = rowItems.size,
-                span = { index ->
-                    val nodeData = getNodeData(rowItems, index)
-                    spanFunc(nodeData)
-                },
-            ) { index ->
-                itemComposable(rowItems, index)
-            }
-        },
-        rowScrollItems = { spanFunc ->
-            ListContentData(
-                count = rowScrollItems.size,
-                span = { index ->
-                    val nodeData = getNodeData(rowScrollItems, index)
-                    spanFunc(nodeData)
-                },
-            ) { index ->
-                itemComposable(rowScrollItems, index)
-            }
-        },
-        colItems = { spanFunc ->
-            ListContentData(
-                count = colItems.size,
-                span = { index ->
-                    val nodeData = getNodeData(colItems, index)
-                    spanFunc(nodeData)
-                },
-            ) { index ->
-                itemComposable(colItems, index)
-            }
-        },
-        colScrollItems = { spanFunc ->
-            ListContentData(
-                count = colScrollItems.size,
-                span = { index ->
-                    val nodeData = getNodeData(colScrollItems, index)
-                    spanFunc(nodeData)
-                },
-            ) { index ->
-                itemComposable(colScrollItems, index)
-            }
-        },
-    )
-}
-
-// TEST One Pixel Separator
-@DesignDoc(id = "EXjTHxfMNBtXDrz8hr6MFB")
-interface OnePxSeparator {
-    @DesignComponent(node = "#stage") fun MainFrame()
-}
-
-@Composable
-fun OnePxSeparatorTest() {
-    OnePxSeparatorDoc.MainFrame()
-}
-
-enum class PlayState {
-    Play,
-    Pause
-}
-
-enum class ButtonState {
-    On,
-    Off,
-    Blue,
-    Green
-}
-
-// TEST Variant Interactions
-// This test checks that variants can have onPress CHANGE_TO interactions as well as a tap callback.
-// Tapping on one of the variants should trigger the onPress state change for that node and only
-// that node. Releasing while still on top of the variant should trigger the onTap callback that
-// simply prints a line to stdout. Note that a unique "key" must be passed into each variant in
-// order to uniquely identify each one so that the CHANGE_TO interaction only affects one instance.
-@DesignDoc(id = "WcsgoLR4aDRSkZHY29Qdhq")
-interface VariantInteractionsTest {
-    @DesignComponent(node = "#MainFrame")
-    fun MainFrame(
-        @DesignContentTypes(nodes = ["#SectionTitle", "#Item"])
-        @Design(node = "#Content")
-        content: @Composable () -> Unit,
-        @DesignVariant(property = "#ButtonCircle") buttonCircleState: ButtonState,
-    )
-
-    @DesignComponent(node = "#ButtonVariant1")
-    fun ButtonVariant1(
-        @DesignVariant(property = "#ButtonVariant1") type: ItemType,
-        @Design(node = "#Title") title: String,
-        @Design(node = "#ButtonVariant1") onTap: TapCallback
-    )
-
-    @DesignComponent(node = "#ButtonVariant2")
-    fun ButtonVariant2(
-        @DesignVariant(property = "#ButtonVariant2") type: ItemType,
-        @DesignVariant(property = "#PlayState") playState: PlayState,
-        @Design(node = "#Title") title: String,
-        @Design(node = "#ButtonVariant2") onTap: TapCallback
-    )
-}
-
-@Composable
-fun VariantInteractionsTest() {
-    val (buttonCircleState, setButtonCircleState) = remember { mutableStateOf(ButtonState.Off) }
-
-    VariantInteractionsTestDoc.MainFrame(
-        content = {
-            VariantInteractionsTestDoc.ButtonVariant1(
-                type = ItemType.List,
-                title = "One",
-                onTap = { println("Tap One") },
-                key = "One"
-            )
-            VariantInteractionsTestDoc.ButtonVariant1(
-                type = ItemType.List,
-                title = "Two",
-                onTap = { println("Tap Two") },
-                key = "Two"
-            )
-            VariantInteractionsTestDoc.ButtonVariant1(
-                type = ItemType.List,
-                title = "Three",
-                onTap = { println("Tap Three") },
-                key = "Three"
-            )
-            VariantInteractionsTestDoc.ButtonVariant2(
-                type = ItemType.Grid,
-                playState = PlayState.Play,
-                title = "Four",
-                onTap = { println("Tap Four") },
-                key = "Four"
-            )
-            VariantInteractionsTestDoc.ButtonVariant2(
-                type = ItemType.Grid,
-                playState = PlayState.Play,
-                title = "Five",
-                onTap = { println("Tap Five") },
-                key = "Five"
-            )
-            VariantInteractionsTestDoc.ButtonVariant2(
-                type = ItemType.Grid,
-                playState = PlayState.Pause,
-                title = "Six",
-                onTap = { println("Tap Six") },
-                key = "Six"
-            )
-            VariantInteractionsTestDoc.ButtonVariant2(
-                type = ItemType.Grid,
-                playState = PlayState.Pause,
-                title = "Seven",
-                onTap = { println("Tap Seven") },
-                key = "Seven"
-            )
-            VariantInteractionsTestDoc.ButtonVariant2(
-                type = ItemType.List,
-                playState = PlayState.Pause,
-                title = "Eight",
-                onTap = { println("Tap Eight") },
-                key = "Eight"
-            )
-            VariantInteractionsTestDoc.ButtonVariant2(
-                type = ItemType.List,
-                playState = PlayState.Pause,
-                title = "Nine",
-                onTap = { println("Tap Nine") },
-                key = "Nine"
-            )
-        },
-        buttonCircleState = buttonCircleState
-    )
-}
-
-// TEST Layout Replacement
-// This test places components (#fill, #topleft, #bottomright, #center) which have Layout
-// Constraints applied to them inside of various parent elements which are larger than
-// the components.
-// We should see that the layout constraints are applied to the components and that they
-// resize.
-@DesignDoc(id = "dwk2GF7RiNvlbbAKPjqldx")
-interface LayoutReplacementTest {
-    @DesignComponent(node = "#stage")
-    fun MainFrame(
-        @Design(node = "#next") onNext: TapCallback,
-        @Design(node = "#parent1") parent1: @Composable () -> Unit,
-        @Design(node = "#parent2") parent2: @Composable () -> Unit,
-        @Design(node = "#parent3") parent3: @Composable () -> Unit,
-    )
-
-    @DesignComponent(node = "#fill") fun Fill()
-
-    @DesignComponent(node = "#topleft") fun TopLeft()
-
-    @DesignComponent(node = "#bottomright") fun BottomRight()
-
-    @DesignComponent(node = "#center") fun Center()
-}
-
-@Composable
-fun LayoutReplacementTestCase(idx: Int) {
-    if (idx == 0) {
-        LayoutReplacementTestDoc.Fill()
-    } else if (idx == 1) {
-        LayoutReplacementTestDoc.TopLeft()
-    } else if (idx == 2) {
-        LayoutReplacementTestDoc.BottomRight()
-    } else if (idx == 3) {
-        LayoutReplacementTestDoc.Center()
-    }
-}
-
-@Composable
-fun LayoutReplacementTest() {
-    val (idx, setIdx) = remember { mutableStateOf(0) }
-
-    LayoutReplacementTestDoc.MainFrame(
-        onNext = { setIdx((idx + 1) % 4) },
-        parent1 = { LayoutReplacementTestCase(idx) },
-        parent2 = { LayoutReplacementTestCase(idx) },
-        parent3 = { LayoutReplacementTestCase(idx) },
-    )
-}
-
-// TEST Text Elide Test
-// This test tests that text max line count and eliding with ellipsis works
-@DesignDoc(id = "oQ7nK49Ya5PJ3GpjI5iy8d")
-interface TextElideTest {
-    @DesignComponent(node = "#stage") fun MainFrame()
-}
-
-@Composable
-fun TextElideTest() {
-    TextElideTestDoc.MainFrame()
-}
-
-// TEST fancy fill types (solid color, gradients, images) on text, frames, and strokes
-@DesignDoc(id = "xQ9cunHt8VUm6xqJJ2Pjb2")
-interface FancyFillTest {
-    @DesignComponent(node = "#stage") fun MainFrame(@Design(node = "#xyz") onTap: TapCallback)
-}
-
-@Composable
-fun FancyFillTest() {
-    FancyFillTestDoc.MainFrame(onTap = { Log.e("onTap", "frame clicked!") })
-}
-
-// TEST Fill Container test
-// The outer black frame should fill the whole screen. Within the black frame there should be a top
-// and bottom blue frame of equal size that both stretch to fill the black frame. Each of those
-// frames should have additional frames that also stretch in both directions.
-@DesignDoc(id = "dB3q96FkxkTO4czn5NqnxV")
-interface FillTest {
-    @DesignComponent(node = "#stage") fun MainFrame()
-}
-
-@Composable
-fun FillTest() {
-    FillTestDoc.MainFrame(Modifier.fillMaxSize())
-}
-
-// TEST Cross Axis Fill
-@DesignDoc(id = "GPr1cx4n3zBPwLhqlSL1ba")
-interface CrossAxisFillTest {
-    @DesignComponent(node = "#stage")
-    fun MainFrame(
-        @Design(node = "#FixedWidth") fixedWidth: Modifier,
-        @Design(node = "#OuterColumn") outerColumnContents: @Composable () -> Unit,
-    )
-
-    @DesignComponent(node = "#LargeFixedWidth") fun LargeFixedWidth()
-
-    @DesignComponent(node = "#FillParentWidth") fun FillParentWidth()
-}
-
-@Composable
-fun CrossAxisFillTest() {
-    CrossAxisFillTestDoc.MainFrame(
-        modifier = Modifier.fillMaxWidth(),
-        fixedWidth = Modifier.width(200.dp),
-        outerColumnContents = {
-            CrossAxisFillTestDoc.LargeFixedWidth(Modifier.width(200.dp))
-            CrossAxisFillTestDoc.FillParentWidth()
-        }
-    )
-}
-
-// TEST Grid Layout for Documentation
-@DesignDoc(id = "MBNjjSbzzKeN7nBjVoewsl")
-interface GridLayout {
-    @DesignComponent(node = "#stage")
-    fun MainFrame(
-        @Design(node = "#ListTitle") title: String,
-        @DesignContentTypes(nodes = ["#SectionTitle", "#Item", "#Loading"])
-        @DesignPreviewContent(name = "Loading", nodes = [PreviewNode(1, "#Loading")])
-        @DesignPreviewContent(
-            name = "LoadedList",
-            nodes =
-                [
-                    PreviewNode(1, "#SectionTitle"),
-                    PreviewNode(8, "#Item=Grid"),
-                ]
-        )
-        @Design(node = "#BrowseList")
-        items: ListContent,
-    )
-
-    @DesignComponent(node = "#SectionTitle")
-    fun SectionTitle(@Design(node = "#Title") title: String)
-
-    @DesignComponent(node = "#LoadingPage") fun LoadingPage()
-
-    @DesignComponent(node = "#Item")
-    fun Item(
-        @DesignVariant(property = "#Item") itemType: ItemType,
-        @Design(node = "#Title") title: String
-    )
-}
-
-@Composable
-fun GridLayoutDocumentation() {
-    GridLayoutDoc.MainFrame(title = "Media Browse") { spanFunc ->
-        ListContentData(
-            count = 9,
-            span = { index ->
-                if (index == 0) spanFunc { GridLayoutDoc.SectionTitleDesignNodeData() }
-                else spanFunc { GridLayoutDoc.ItemDesignNodeData(itemType = ItemType.Grid) }
-            },
-        ) { index ->
-            if (index == 0) GridLayoutDoc.SectionTitle(title = "Recently Played")
-            else GridLayoutDoc.Item(itemType = ItemType.Grid, title = "Item $index")
-        }
-    }
-}
-
-@DesignDoc(id = "ZqX5i5g6inv9tANIwMMXUV")
-interface BlendModeTest {
-    @DesignComponent(node = "#stage") fun MainFrame()
-}
-
-// Demonstration of blend modes applied to different objects
-@Composable
-fun BlendModeTest() {
-    BlendModeTestDoc.MainFrame()
-}
-
-// TEST vector rendering
-@DesignDoc(id = "Z3ucY0wMAbIwZIa6mLEWIK")
-interface VectorRenderingTest {
-    @DesignComponent(node = "#stage") fun MainFrame()
-}
-
-// Test page for vector rendering support
-@Composable
-fun VectorRenderingTest() {
-    VectorRenderingTestDoc.MainFrame(modifier = Modifier.fillMaxSize())
-}
-
-// TEST dials and gauges
-@DesignDoc(id = "lZj6E9GtIQQE4HNLpzgETw")
-interface DialsGaugesTest {
-    @DesignComponent(node = "#stage")
-    fun MainFrame(
-        @Design(node = "#arc-angle") arcAngle: Meter,
-        @Design(node = "#needle-rotation") needleRotation: Meter,
-        @Design(node = "#progress-bar") progressBar: Meter,
-        @Design(node = "#progress-indicator") progressIndicator: Meter,
-    )
-}
-
-@Composable
-fun DialsGaugesTest() {
-    val angle = remember { mutableStateOf(50f) }
-    val rotation = remember { mutableStateOf(50f) }
-    val progress = remember { mutableStateOf(50f) }
-    val progressIndicator = remember { mutableStateOf(50f) }
-    DialsGaugesTestDoc.MainFrame(
-        arcAngle = angle.value,
-        needleRotation = rotation.value,
-        progressBar = progress.value,
-        progressIndicator = progressIndicator.value,
-    )
-
-    Row(
-        Modifier.absoluteOffset(0.dp, 1410.dp).height(50.dp),
-        horizontalArrangement = Arrangement.spacedBy(20.dp)
-    ) {
-        Text("Dial angle: ", Modifier.width(120.dp), fontSize = 20.sp)
-        Slider(angle, 0f, 100f)
-        Text(angle.value.toString(), fontSize = 20.sp)
-    }
-    Row(
-        Modifier.absoluteOffset(0.dp, 1460.dp).height(50.dp),
-        horizontalArrangement = Arrangement.spacedBy(20.dp)
-    ) {
-        Text("Dial rotation: ", Modifier.width(120.dp), fontSize = 20.sp)
-        Slider(rotation, 0f, 100f)
-        Text(rotation.value.toString(), fontSize = 20.sp)
-    }
-    Row(
-        Modifier.absoluteOffset(0.dp, 1510.dp).height(50.dp),
-        horizontalArrangement = Arrangement.spacedBy(20.dp)
-    ) {
-        Text("Progress Bar: ", Modifier.width(120.dp), fontSize = 20.sp)
-        Slider(progress, 0f, 100f)
-        Text(progress.value.toString(), fontSize = 20.sp)
-    }
-    Row(
-        Modifier.absoluteOffset(0.dp, 1560.dp).height(50.dp),
-        horizontalArrangement = Arrangement.spacedBy(20.dp)
-    ) {
-        Text("Progress Indicator: ", Modifier.width(120.dp), fontSize = 20.sp)
-        Slider(progressIndicator, 0f, 100f)
-        Text(progressIndicator.value.toString(), fontSize = 20.sp)
-    }
-}
-
-@DesignDoc(id = "mEmdUVEIjvBBbV0kELPy37")
-interface MaskTest {
-    @DesignComponent(node = "#MainFrame") fun Main()
-}
-
-@Composable
-fun MaskTest() {
-    MaskTestDoc.Main()
-}
-
-@DesignDoc(id = "MWnVAfW3FupV4VMLNR1m67")
-interface VariableBorderTest {
-    @DesignComponent(node = "#MainFrame") fun Main()
-}
-
-@Composable
-fun VariableBorderTest() {
-    VariableBorderTestDoc.Main()
-}
 
 @DesignDoc(id = "oetCBVw8gCAxmCNllXx7zO")
 interface CustomBrushTest {
@@ -1790,7 +67,7 @@
     return .1 - length(cos(p.xy) + sin(p.yz));
 }
 
-half4 main(vec2 fragcoord) { 
+half4 main(vec2 fragcoord) {
     vec3 d = .5 - fragcoord.xy1 / iResolution.y;
     vec3 p=vec3(0);
     for (int i = 0; i < 32; i++) {
@@ -1848,7 +125,6 @@
 
     CustomBrushTestDoc.Main(fill = brush)
 }
->>>>>>> 23ced770
 // Main Activity class. Setup auth token and font, then build the UI with buttons for each test
 // on the left and the currently selected test on the right.
 class MainActivity : ComponentActivity() {
