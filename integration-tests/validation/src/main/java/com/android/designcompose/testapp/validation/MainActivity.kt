/*
 * Copyright 2023 Google LLC
 *
 * Licensed under the Apache License, Version 2.0 (the "License");
 * you may not use this file except in compliance with the License.
 * You may obtain a copy of the License at
 *
 *     http://www.apache.org/licenses/LICENSE-2.0
 *
 * Unless required by applicable law or agreed to in writing, software
 * distributed under the License is distributed on an "AS IS" BASIS,
 * WITHOUT WARRANTIES OR CONDITIONS OF ANY KIND, either express or implied.
 * See the License for the specific language governing permissions and
 * limitations under the License.
 */

package com.android.designcompose.testapp.validation

import android.graphics.Bitmap
import android.os.Bundle
import android.util.Log
import androidx.activity.ComponentActivity
import androidx.activity.compose.setContent
import androidx.compose.foundation.background
import androidx.compose.foundation.border
import androidx.compose.foundation.clickable
import androidx.compose.foundation.gestures.Orientation
import androidx.compose.foundation.gestures.draggable
import androidx.compose.foundation.gestures.rememberDraggableState
import androidx.compose.foundation.layout.Arrangement
import androidx.compose.foundation.layout.Box
import androidx.compose.foundation.layout.Column
import androidx.compose.foundation.layout.Row
import androidx.compose.foundation.layout.absoluteOffset
import androidx.compose.foundation.layout.absolutePadding
import androidx.compose.foundation.layout.fillMaxHeight
import androidx.compose.foundation.layout.fillMaxSize
import androidx.compose.foundation.layout.fillMaxWidth
import androidx.compose.foundation.layout.height
import androidx.compose.foundation.layout.offset
import androidx.compose.foundation.layout.padding
import androidx.compose.foundation.layout.size
import androidx.compose.foundation.layout.width
import androidx.compose.foundation.layout.wrapContentSize
import androidx.compose.foundation.lazy.grid.GridCells
import androidx.compose.foundation.lazy.grid.GridItemSpan
import androidx.compose.foundation.lazy.grid.LazyVerticalGrid
import androidx.compose.foundation.lazy.grid.items
import androidx.compose.foundation.rememberScrollState
import androidx.compose.foundation.shape.RoundedCornerShape
import androidx.compose.foundation.verticalScroll
import androidx.compose.material.TabRowDefaults.Divider
import androidx.compose.material.Text
import androidx.compose.runtime.Composable
import androidx.compose.runtime.MutableState
import androidx.compose.runtime.mutableStateOf
import androidx.compose.runtime.remember
import androidx.compose.ui.Alignment
import androidx.compose.ui.Modifier
import androidx.compose.ui.graphics.Color
import androidx.compose.ui.graphics.toArgb
import androidx.compose.ui.platform.LocalDensity
import androidx.compose.ui.text.font.Font
import androidx.compose.ui.text.font.FontFamily
import androidx.compose.ui.text.font.FontStyle
import androidx.compose.ui.text.font.FontWeight
import androidx.compose.ui.tooling.preview.Preview
import androidx.compose.ui.unit.IntOffset
import androidx.compose.ui.unit.dp
import androidx.compose.ui.unit.sp
import com.android.designcompose.ComponentReplacementContext
import com.android.designcompose.ContentReplacementContext
import com.android.designcompose.DesignComposeCallbacks
import com.android.designcompose.DesignSettings
import com.android.designcompose.GetDesignNodeData
import com.android.designcompose.ImageReplacementContext
import com.android.designcompose.LazyContentSpan
import com.android.designcompose.ListContent
import com.android.designcompose.ListContentData
import com.android.designcompose.Meter
import com.android.designcompose.OpenLinkCallback
import com.android.designcompose.ParentLayoutInfo
import com.android.designcompose.ReplacementContent
import com.android.designcompose.TapCallback
import com.android.designcompose.annotation.Design
import com.android.designcompose.annotation.DesignComponent
import com.android.designcompose.annotation.DesignContentTypes
import com.android.designcompose.annotation.DesignDoc
import com.android.designcompose.annotation.DesignKeyAction
import com.android.designcompose.annotation.DesignMetaKey
import com.android.designcompose.annotation.DesignPreviewContent
import com.android.designcompose.annotation.DesignVariant
import com.android.designcompose.annotation.PreviewNode
import com.android.designcompose.widgetParent
import java.lang.Float.max
import java.lang.Float.min
import kotlin.math.roundToInt

val interFont =
    FontFamily(
        Font(R.font.inter_black, FontWeight.Black),
        Font(R.font.inter_blackitalic, FontWeight.Black, FontStyle.Italic),
        Font(R.font.inter_bold, FontWeight.Bold),
        Font(R.font.inter_bolditalic, FontWeight.Bold, FontStyle.Italic),
        Font(R.font.inter_extrabold, FontWeight.ExtraBold),
        Font(R.font.inter_extrabolditalic, FontWeight.ExtraBold, FontStyle.Italic),
        Font(R.font.inter_extralight, FontWeight.ExtraLight),
        Font(R.font.inter_extralightitalic, FontWeight.ExtraLight, FontStyle.Italic),
        Font(R.font.inter_italic, FontWeight.Normal, FontStyle.Italic),
        Font(R.font.inter_medium, FontWeight.Medium),
        Font(R.font.inter_mediumitalic, FontWeight.Medium, FontStyle.Italic),
        Font(R.font.inter_regular, FontWeight.Normal),
        Font(R.font.inter_semibold, FontWeight.SemiBold),
        Font(R.font.inter_semibolditalic, FontWeight.SemiBold, FontStyle.Italic),
        Font(R.font.inter_thin, FontWeight.Thin),
        Font(R.font.inter_thinitalic, FontWeight.Thin, FontStyle.Italic),
    )

const val TAG = "DesignCompose"

val EXAMPLES: ArrayList<Triple<String, @Composable () -> Unit, String?>> =
    arrayListOf(
        Triple("Hello", { HelloWorld() }, HelloWorldDoc.javaClass.name),
        Triple("Image Update", { ImageUpdateTest() }, ImageUpdateTestDoc.javaClass.name),
        Triple("Telltales", { TelltaleTest() }, TelltaleTestDoc.javaClass.name),
        Triple("OpenLink", { OpenLinkTest() }, OpenLinkTestDoc.javaClass.name),
        Triple("Variant *", { VariantAsteriskTest() }, VariantAsteriskTestDoc.javaClass.name),
        Triple("Alignment", { AlignmentTest() }, AlignmentTestDoc.javaClass.name),
        Triple("Battleship", { BattleshipTest() }, BattleshipDoc.javaClass.name),
        Triple("H Constraints", { HConstraintsTest() }, ConstraintsDoc.javaClass.name),
        Triple("V Constraints", { VConstraintsTest() }, ConstraintsDoc.javaClass.name),
        Triple("Interaction", { InteractionTest() }, InteractionTestDoc.javaClass.name),
        Triple("Shadows", { ShadowsTest() }, ShadowsTestDoc.javaClass.name),
        Triple("Item Spacing", { ItemSpacingTest() }, ItemSpacingTestDoc.javaClass.name),
        Triple(
            "Recurse Customization",
            { RecursiveCustomizations() },
            RecursiveCustomizationsDoc.javaClass.name
        ),
        Triple("Color Tint", { ColorTintTest() }, ColorTintTestDoc.javaClass.name),
        Triple(
            "Variant Properties",
            { VariantPropertiesTest() },
            VariantPropertiesTestDoc.javaClass.name
        ),
        // Lazy Grid doesn't actually use a doc
        Triple("Lazy Grid", { LazyGridItemSpans() }, null),
        Triple("Grid Layout", { GridLayoutTest() }, GridLayoutTestDoc.javaClass.name),
        Triple("Grid Widget", { GridWidgetTest() }, GridWidgetTestDoc.javaClass.name),
        Triple("List Widget", { ListWidgetTest() }, ListWidgetTestDoc.javaClass.name),
        Triple("1px Separator", { OnePxSeparatorTest() }, OnePxSeparatorDoc.javaClass.name),
        Triple(
            "Variant Interactions",
            { VariantInteractionsTest() },
            VariantInteractionsTestDoc.javaClass.name
        ),
        Triple(
            "Layout Replacement",
            { LayoutReplacementTest() },
            LayoutReplacementTestDoc.javaClass.name
        ),
        Triple("Text Elide", { TextElideTest() }, TextElideTestDoc.javaClass.name),
        Triple("Fancy Fills", { FancyFillTest() }, FancyFillTestDoc.javaClass.name),
        Triple("Fill Container", { FillTest() }, FillTestDoc.javaClass.name),
        Triple("CrossAxis Fill", { CrossAxisFillTest() }, CrossAxisFillTestDoc.javaClass.name),
        Triple(
            "Grid Layout Documentation",
            { GridLayoutDocumentation() },
            GridLayoutDoc.javaClass.name
        ),
<<<<<<< HEAD
        Triple("Blend Modes", { BlendModeTest() }, "ZqX5i5g6inv9tANIwMMXUV"),
        Triple("Vector Rendering", { VectorRenderingTest() }, "Z3ucY0wMAbIwZIa6mLEWIK"),
        Triple("Dials Gauges", { DialsGaugesTest() }, "lZj6E9GtIQQE4HNLpzgETw"),
        Triple("Masks", { MaskTest() }, "mEmdUVEIjvBBbV0kELPy37"),
        Triple("Variable Borders", { VariableBorderTest() }, "MWnVAfW3FupV4VMLNR1m67"),
        Triple("Layout Tests", { LayoutTests() }, "Gv63fYTzpeH2ZtxP4go31E")
=======
        Triple("Blend Modes", { BlendModeTest() }, BlendModeTestDoc.javaClass.name),
        Triple(
            "Vector Rendering",
            { VectorRenderingTest() },
            VectorRenderingTestDoc.javaClass.name
        ),
        Triple("Dials Gauges", { DialsGaugesTest() }, DialsGaugesTestDoc.javaClass.name),
        Triple("Masks", { MaskTest() }, MaskTestDoc.javaClass.name),
        Triple("Variable Borders", { VariableBorderTest() }, VariableBorderTestDoc.javaClass.name),
>>>>>>> 92f397b2
    )

// TEST Basic Hello World example
@DesignDoc(id = "pxVlixodJqZL95zo2RzTHl")
interface HelloWorld {
    @DesignComponent(node = "#MainFrame") fun Main(@Design(node = "#Name") name: String)
}

@Composable
fun HelloWorld() {
    HelloWorldDoc.Main(
        name = "World",
        designComposeCallbacks =
            DesignComposeCallbacks(
                docReadyCallback = { id ->
                    Log.i("DesignCompose", "HelloWorld Ready: doc ID = $id")
                },
                newDocDataCallback = { docId, data ->
                    Log.i(
                        "DesignCompose",
                        "HelloWorld Updated doc ID $docId: ${data?.size ?: 0} bytes"
                    )
                },
            )
    )
}

// TEST Image Update Test. After this loads, rename #Stage in the Figma doc. After the app
// updates,
// rename it back to #Stage. The image should reload correctly.
@DesignDoc(id = "oQw7kiy94fvdVouCYBC9T0")
interface ImageUpdateTest {
    @DesignComponent(node = "#Stage") fun Main() {}
}

@Composable
fun ImageUpdateTest() {
    ImageUpdateTestDoc.Main()
}

// TEST Telltale Test. Tests that rendering telltales as frames and as components is correct.
// When visibility is set to true, the telltales rendered in the app should match the #Main frame
// in the Figma document.
@DesignDoc(id = "TZgHrKWx8wvQM7UPTyEpmz")
interface TelltaleTest {
    @DesignComponent(node = "#Main")
    fun Main(
        @Design(node = "#left_f") leftFrame: Boolean,
        @Design(node = "#seat_f") seatFrame: Boolean,
        @Design(node = "#left_i") leftInstance: Boolean,
        @Design(node = "#seat_i") seatInstance: Boolean,
        @Design(node = "#low_i") lowInstance: Boolean,
        @Design(node = "#brights_i") brightsInstance: Boolean,
    )
}

@Composable
fun TelltaleTest() {
    TelltaleTestDoc.Main(
        leftFrame = true,
        seatFrame = true,
        leftInstance = true,
        seatInstance = true,
        lowInstance = true,
        brightsInstance = true
    )
}

// TEST Open Link Test. Tests that the open link interaction works on frames and components. Tap
// the squares and watch the output. Tapping the "Swap" button should change the behavior of the
// taps.
enum class SquareColor {
    Red,
    Green,
    Blue
}

enum class SquareShadow {
    On,
    Off
}

@DesignDoc(id = "r7m4tqyKv6y9DWcg7QBEDf")
interface OpenLinkTest {
    @DesignComponent(node = "#MainFrame")
    fun MainFrame(
        @Design(node = "#Name") name: String,
        @Design(node = "#Content") content: ReplacementContent,
        @Design(node = "#Swap") clickSwap: Modifier,
    )

    @DesignComponent(node = "#Red") fun Red() {}

    @DesignComponent(node = "#Green") fun Green() {}

    @DesignComponent(node = "#Blue") fun Blue() {}

    @DesignComponent(node = "#PurpleCircle") fun PurpleCircle() {}

    @DesignComponent(node = "#SquareShadow")
    fun Square(
        @DesignVariant(property = "#SquareShadow") shadow: SquareShadow,
        @DesignVariant(property = "#SquareColor") color: SquareColor,
        @Design(node = "#icon") icon: ReplacementContent,
    )
}

@Composable
fun OpenLinkTest() {
    val openLinkOne = OpenLinkCallback { url -> Log.i("DesignCompose", "Open Link ONE: $url") }
    val openLinkTwo = OpenLinkCallback { url -> Log.i("DesignCompose", "Open Link TWO: $url") }
    val (useFuncOne, setUseFuncOne) = remember { mutableStateOf(true) }
    val openLinkFunc =
        if (useFuncOne) {
            openLinkOne
        } else {
            openLinkTwo
        }

    OpenLinkTestDoc.MainFrame(
        name = "Rob",
        openLinkCallback = openLinkFunc,
        content =
            ReplacementContent(
                count = 5,
                content = { index ->
                    { rc ->
                        when (index) {
                            0 ->
                                OpenLinkTestDoc.Red(
                                    parentLayout = ParentLayoutInfo(rc.parentLayoutId, index)
                                )
                            1 ->
                                OpenLinkTestDoc.Green(
                                    parentLayout = ParentLayoutInfo(rc.parentLayoutId, index)
                                )
                            2 ->
                                OpenLinkTestDoc.Blue(
                                    parentLayout = ParentLayoutInfo(rc.parentLayoutId, index)
                                )
                            3 ->
                                OpenLinkTestDoc.Square(
                                    shadow = SquareShadow.On,
                                    color = SquareColor.Green,
                                    icon =
                                        ReplacementContent(
                                            count = 1,
                                            content = { i ->
                                                { irc ->
                                                    OpenLinkTestDoc.PurpleCircle(
                                                        parentLayout =
                                                            ParentLayoutInfo(irc.parentLayoutId, i)
                                                    )
                                                }
                                            }
                                        ),
                                    parentLayout = ParentLayoutInfo(rc.parentLayoutId, index)
                                )
                            else ->
                                OpenLinkTestDoc.Square(
                                    shadow = SquareShadow.On,
                                    color = SquareColor.Red,
                                    icon =
                                        ReplacementContent(
                                            count = 1,
                                            content = { i ->
                                                { irc ->
                                                    OpenLinkTestDoc.PurpleCircle(
                                                        parentLayout =
                                                            ParentLayoutInfo(irc.parentLayoutId, i)
                                                    )
                                                }
                                            }
                                        ),
                                    parentLayout = ParentLayoutInfo(rc.parentLayoutId, index)
                                )
                        }
                    }
                }
            ),
        clickSwap = Modifier.clickable { setUseFuncOne(!useFuncOne) }
    )
}

// TEST Variant Asterisk Test. Tests the @DesignVariant annotation and the ability to match
// variant nodes whose property names and values match the current state passed in.
// The Figma doc contains a sparse component that has three variant properties. The component is
// setup with several wildcard variant names. This example lets you toggle between different values
// for the three properties, and when a node name with those specific values cannot be found, it
// will look for wildcard variants names and use those instead.

enum class PrndState {
    P,
    R,
    N,
    D
}

enum class ChargingState {
    off,
    on
}

enum class RegenState {
    off,
    on
}

data class Controls(
    val shiftState: MutableState<PrndState>,
    val charging: MutableState<ChargingState>,
    val regen: MutableState<RegenState>,
)

@DesignDoc(id = "gQeYHGCSaBE4zYSFpBrhre")
interface VariantAsteriskTest {
    @DesignComponent(node = "#Main")
    fun Main(
        @DesignVariant(property = "prnd") prnd: PrndState,
        @DesignVariant(property = "charging") charging: ChargingState,
        @DesignVariant(property = "regen") regen: RegenState,
    )
}

@Composable
fun VariantAsteriskTest() {
    val shiftState = remember { mutableStateOf(PrndState.P) }
    val charging = remember { mutableStateOf(ChargingState.off) }
    val regen = remember { mutableStateOf(RegenState.off) }
    val controls = remember { Controls(shiftState, charging, regen) }

    Controls(controls)
    VariantAsteriskTestDoc.Main(
        Modifier.absoluteOffset(x = 10.dp, y = 10.dp),
        prnd = shiftState.value,
        charging = charging.value,
        regen = regen.value
    )
}

@Composable
private fun Button(name: String, selected: Boolean, select: () -> Unit) {
    val textColor = if (selected) Color.Black else Color.Gray
    val borderColor = if (selected) Color.Black else Color.Gray
    var modifier =
        Modifier.padding(10.dp)
            .clickable { select() }
            .border(width = 2.dp, color = borderColor, shape = RoundedCornerShape(8.dp))
            .absolutePadding(10.dp, 2.dp, 10.dp, 2.dp)

    Box(
        contentAlignment = Alignment.Center,
        modifier = modifier,
    ) {
        Text(name, fontSize = 30.sp, color = textColor)
    }
}

@Composable
private fun Controls(controls: Controls) {
    Box(Modifier.absoluteOffset(x = 10.dp, y = 300.dp)) {
        Column {
            Row(verticalAlignment = Alignment.CenterVertically) {
                Text("Shift State:   ", fontSize = 30.sp, color = Color.Black)
                Button("P", controls.shiftState.value == PrndState.P) {
                    controls.shiftState.value = PrndState.P
                }
                Button("R", controls.shiftState.value == PrndState.R) {
                    controls.shiftState.value = PrndState.R
                }
                Button("N", controls.shiftState.value == PrndState.N) {
                    controls.shiftState.value = PrndState.N
                }
                Button("D", controls.shiftState.value == PrndState.D) {
                    controls.shiftState.value = PrndState.D
                }
            }
            Row(verticalAlignment = Alignment.CenterVertically) {
                Text("Charging:   ", fontSize = 30.sp, color = Color.Black)
                Button("On", controls.charging.value == ChargingState.on) {
                    controls.charging.value = ChargingState.on
                }
                Button("Off", controls.charging.value == ChargingState.off) {
                    controls.charging.value = ChargingState.off
                }
            }
            Row(verticalAlignment = Alignment.CenterVertically) {
                Text("Regen:   ", fontSize = 30.sp, color = Color.Black)
                Button("On", controls.regen.value == RegenState.on) {
                    controls.regen.value = RegenState.on
                }
                Button("Off", controls.regen.value == RegenState.off) {
                    controls.regen.value = RegenState.off
                }
            }
        }
    }
}

// TEST Alignment Test. Observe that the app rendering is identital to the Figma doc
@DesignDoc(id = "JIjE9oKQbq8ipi66ab5UaK")
interface AlignmentTest {
    @DesignComponent(node = "#Test")
    fun AlignmentTestFrame(
        @Design(node = "Frame 1") click: Modifier,
        @Design(node = "Name") text: String,
    )
}

@Composable
fun AlignmentTest() {
    AlignmentTestDoc.AlignmentTestFrame(Modifier, click = Modifier, text = "Hello")
}

// TEST Battleship
@DesignDoc(id = "RfGl9SWnBEvdg8T1Ex6ZAR")
interface Battleship {
    @DesignComponent(node = "Start Board") fun MainFrame()
}

@Composable
fun BattleshipTest() {
    BattleshipDoc.MainFrame(Modifier)
}

// TEST Constraints
@DesignDoc(id = "KuHLbsKA23DjZPhhgHqt71")
interface Constraints {
    @DesignComponent(node = "#Horizontal") fun HorizontalFrame()

    @DesignComponent(node = "#Vertical") fun VerticalFrame()
}

@Preview
@Composable
fun HConstraintsTest() {
    ConstraintsDoc.HorizontalFrame(Modifier.fillMaxSize())
}

@Preview
@Composable
fun VConstraintsTest() {
    ConstraintsDoc.VerticalFrame(Modifier.fillMaxSize())
}

// TEST Interactions
@DesignDoc(id = "8Zg9viyjYTnyN29pbkR1CE")
interface InteractionTest {
    @DesignComponent(node = "Start Here")
    fun MainFrame(
        @Design(node = "#KeyButtonB") onTapKeyButtonB: TapCallback,
        @Design(node = "#KeyButtonC") onTapKeyButtonC: TapCallback,
        @Design(node = "#KeyInjectA") onTapInjectA: TapCallback,
        @Design(node = "#KeyInjectB") onTapInjectB: TapCallback,
        @Design(node = "#KeyInjectC") onTapInjectC: TapCallback,
        @Design(node = "#KeyInjectAB") onTapInjectAB: TapCallback,
        @Design(node = "#KeyInjectBC") onTapInjectBC: TapCallback,
    )

    // Inject a ctrl-shift-B key when the 'clickedB()' function is called
    @DesignKeyAction(key = 'B', metaKeys = [DesignMetaKey.MetaShift, DesignMetaKey.MetaCtrl])
    fun clickedShiftCtrlB()
    // Inject a meta-C key when the 'clickedC()' function is called
    @DesignKeyAction(key = 'C', metaKeys = [DesignMetaKey.MetaMeta]) fun clickedMetaC()

    @DesignKeyAction(key = 'A', metaKeys = []) fun clickedA()

    @DesignKeyAction(key = 'B', metaKeys = []) fun clickedB()

    @DesignKeyAction(key = 'C', metaKeys = []) fun clickedC()
}

@Preview
@Composable
fun InteractionTest() {
    InteractionTestDoc.MainFrame(
        onTapKeyButtonB = { InteractionTestDoc.clickedShiftCtrlB() },
        onTapKeyButtonC = { InteractionTestDoc.clickedMetaC() },
        onTapInjectA = { InteractionTestDoc.clickedA() },
        onTapInjectB = { InteractionTestDoc.clickedB() },
        onTapInjectC = { InteractionTestDoc.clickedC() },
        onTapInjectAB = {
            InteractionTestDoc.clickedA()
            InteractionTestDoc.clickedB()
        },
        onTapInjectBC = {
            InteractionTestDoc.clickedB()
            InteractionTestDoc.clickedC()
        },
    )
}

// TEST Shadows
@DesignDoc(id = "OqK58Y46IqP4wIgKCWys48")
interface ShadowsTest {
    @DesignComponent(node = "#Root") fun MainFrame()
}

@Preview
@Composable
fun ShadowsTest() {
    ShadowsTestDoc.MainFrame()
}

// TEST Item Spacing
@DesignDoc(id = "YXrHBp6C6OaW5ShcCYeGJc")
interface ItemSpacingTest {
    @DesignComponent(node = "#Main")
    fun MainFrame(
        @Design(node = "#HorizontalCustom") horizontalItems: ReplacementContent,
        @Design(node = "#VerticalCustom") verticalItems: ReplacementContent,
    )

    @DesignComponent(node = "#Square") fun Square()
}

@Preview
@Composable
fun ItemSpacingTest() {
    ItemSpacingTestDoc.MainFrame(
        horizontalItems =
            ReplacementContent(
                count = 3,
                content = { index ->
                    { rc ->
                        ItemSpacingTestDoc.Square(
                            parentLayout = ParentLayoutInfo(rc.parentLayoutId, index)
                        )
                    }
                }
            ),
        verticalItems =
            ReplacementContent(
                count = 3,
                content = { index ->
                    { rc ->
                        ItemSpacingTestDoc.Square(
                            parentLayout = ParentLayoutInfo(rc.parentLayoutId, index)
                        )
                    }
                }
            )
    )
}

// TEST Custom content children
@DesignDoc(id = "o0GWzcqdOWEgzj4kIeIlAu")
interface RecursiveCustomizations {
    @DesignComponent(node = "#MainFrame")
    fun MainFrame(
        @Design(node = "#Name") name: String,
        @Design(node = "#ChildFrame") child: ReplacementContent,
        @Design(node = "#Content") content: ReplacementContent,
    )

    @DesignComponent(node = "#NameFrame") fun NameFrame()

    @DesignComponent(node = "#TitleFrame")
    fun TitleFrame(
        @Design(node = "#Name") title: String,
    )
}

@Composable
fun RecursiveCustomizations() {
    RecursiveCustomizationsDoc.MainFrame(
        name = "Google",
        child =
            ReplacementContent(
                count = 1,
                content = {
                    { replacementContext ->
                        RecursiveCustomizationsDoc.NameFrame(
                            parentLayout = ParentLayoutInfo(replacementContext.parentLayoutId, 0)
                        )
                    }
                }
            ),
        content =
            ReplacementContent(
                count = 3,
                content = { index ->
                    { replacementContext ->
                        when (index) {
                            0 ->
                                RecursiveCustomizationsDoc.TitleFrame(
                                    parentLayout =
                                        ParentLayoutInfo(replacementContext.parentLayoutId, 0),
                                    title = "First"
                                )
                            1 ->
                                RecursiveCustomizationsDoc.TitleFrame(
                                    parentLayout =
                                        ParentLayoutInfo(replacementContext.parentLayoutId, 1),
                                    title = "Second"
                                )
                            else ->
                                RecursiveCustomizationsDoc.TitleFrame(
                                    parentLayout =
                                        ParentLayoutInfo(replacementContext.parentLayoutId, 2),
                                    title = "Third"
                                )
                        }
                    }
                }
            )
    )
}

// TEST Color tint test
@DesignDoc(id = "MCtUD3yjONxK6rQm65yqM5")
interface ColorTintTest {
    @DesignComponent(node = "#MainFrame")
    fun MainFrame(
        @Design(node = "#Square")
        squareReplacement: @Composable (ImageReplacementContext) -> Bitmap?,
    )
}

@Composable
fun ColorTintTest() {
    ColorTintTestDoc.MainFrame(
        squareReplacement = { context ->
            val color =
                ((context.imageContext.getBackgroundColor() ?: Color.Red.toArgb()) * 0.5).toInt()
            val width = context.imageContext.getPixelWidth() ?: 50
            val height = context.imageContext.getPixelHeight() ?: 50
            val colors = IntArray(width * height)
            for (i in 0 until width * height) {
                colors[i] = color
            }
            Bitmap.createBitmap(colors, width, height, Bitmap.Config.ARGB_8888)
        }
    )
}

enum class SquareBorder {
    Sharp,
    Curved
}

enum class Shape {
    Circle,
    Square,
}

// TEST Variant Extra Properties Test
// This tests that even though the Figma doc has four variant properties for the component named
// #SquareBorder, we can only use two in the code and pick a variant that matches the two.

@DesignDoc(id = "4P7zDdrQxj7FZsKJoIQcx1")
interface VariantPropertiesTest {
    @DesignComponent(node = "#MainFrame")
    fun MainFrame(
        @Design(node = "#Square1") square1: @Composable (ComponentReplacementContext) -> Unit,
        @Design(node = "#Square2") square2: @Composable (ComponentReplacementContext) -> Unit,
        @Design(node = "#Square3") square3: @Composable (ComponentReplacementContext) -> Unit,
        @Design(node = "#Square4") square4: @Composable (ComponentReplacementContext) -> Unit,
        @DesignVariant(property = "#bg1") bg1: Shape,
        @DesignVariant(property = "#bg2") bg2: Shape,
        @DesignVariant(property = "#SquareBorder") type: SquareBorder,
        @DesignVariant(property = "#SquareColor") color: SquareColor,
    )

    @DesignComponent(node = "#SquareBorder")
    fun Square(
        @DesignVariant(property = "#SquareBorder") type: SquareBorder,
        @DesignVariant(property = "#SquareColor") color: SquareColor,
    )
}

@Composable
fun VariantPropertiesTest() {
    val (bg1, setBg1) = remember { mutableStateOf(Shape.Circle) }
    val (bg2, setBg2) = remember { mutableStateOf(Shape.Circle) }
    val (borderType, setBorderType) = remember { mutableStateOf(SquareBorder.Sharp) }
    val (color, setColor) = remember { mutableStateOf(SquareColor.Green) }

    VariantPropertiesTestDoc.MainFrame(
        square1 = {
            VariantPropertiesTestDoc.Square(
                modifier = it.layoutModifier.then(it.appearanceModifier),
                parentLayout = it.parentLayout,
                type = SquareBorder.Sharp,
                color = SquareColor.Blue
            )
        },
        square2 = {
            VariantPropertiesTestDoc.Square(
                modifier = it.layoutModifier.then(it.appearanceModifier),
                parentLayout = it.parentLayout,
                type = SquareBorder.Sharp,
                color = SquareColor.Green
            )
        },
        square3 = {
            VariantPropertiesTestDoc.Square(
                modifier = it.layoutModifier.then(it.appearanceModifier),
                parentLayout = it.parentLayout,
                type = SquareBorder.Curved,
                color = SquareColor.Blue
            )
        },
        square4 = {
            VariantPropertiesTestDoc.Square(
                modifier = it.layoutModifier.then(it.appearanceModifier),
                parentLayout = it.parentLayout,
                type = SquareBorder.Curved,
                color = SquareColor.Green
            )
        },
        bg1 = bg1,
        bg2 = bg2,
        type = borderType,
        color = color,
    )

    Column(modifier = Modifier.absoluteOffset(x = 20.dp, y = 600.dp)) {
        Row {
            Text("Background 1 ", fontSize = 30.sp, color = Color.Black)
            Button("Square", bg1 == Shape.Square) { setBg1(Shape.Square) }
            Button("Circle", bg1 == Shape.Circle) { setBg1(Shape.Circle) }
        }
        Row {
            Text("Background 2 ", fontSize = 30.sp, color = Color.Black)
            Button("Square", bg2 == Shape.Square) { setBg2(Shape.Square) }
            Button("Circle", bg2 == Shape.Circle) { setBg2(Shape.Circle) }
        }
        Row {
            Text("Border ", fontSize = 30.sp, color = Color.Black)
            Button("Sharp", borderType == SquareBorder.Sharp) { setBorderType(SquareBorder.Sharp) }
            Button("Curved", borderType == SquareBorder.Curved) {
                setBorderType(SquareBorder.Curved)
            }
        }
        Row {
            Text("Color ", fontSize = 30.sp, color = Color.Black)
            Button("Green", color == SquareColor.Green) { setColor(SquareColor.Green) }
            Button("Blue", color == SquareColor.Blue) { setColor(SquareColor.Blue) }
        }
    }
}

@Composable
fun FakeBrowseItem(name: String) {
    Column(Modifier.border(1.dp, Color.Red).width(200.dp).height(240.dp)) {
        Box(Modifier.border(1.dp, Color.Black).background(Color.Blue).width(200.dp).height(200.dp))
        Text(name, fontSize = 20.sp)
    }
}

@Composable
fun NumColumnButton(num: Int, setNum: (Int) -> Unit, setAdaptive: (Boolean) -> Unit) {
    Box(
        modifier = Modifier.border(1.dp, Color.Black).width(30.dp).height(30.dp),
        contentAlignment = Alignment.Center
    ) {
        Text(
            modifier =
                Modifier.clickable {
                    setNum(num)
                    setAdaptive(false)
                },
            text = num.toString(),
            fontSize = 20.sp,
            fontWeight = FontWeight.Bold
        )
    }
    Box(Modifier.width(10.dp))
}

@Composable
fun AdaptiveButton(setAdaptive: (Boolean) -> Unit) {
    Box(
        modifier = Modifier.border(1.dp, Color.Black).width(130.dp).height(30.dp),
        contentAlignment = Alignment.Center
    ) {
        Text(
            modifier = Modifier.clickable { setAdaptive(true) },
            text = "Adaptive",
            fontSize = 20.sp,
            fontWeight = FontWeight.Bold
        )
    }
    Box(Modifier.width(10.dp))
}

@Composable
private fun Slider(value: MutableState<Float>, min: Float, max: Float) {
    val density = LocalDensity.current.density
    val sliderMax = 400f * density
    val v = remember { mutableStateOf(sliderMax * (value.value - min) / (max - min)) }
    Box(
        modifier =
            Modifier.width(440.dp)
                .height(40.dp)
                .border(width = 2.dp, color = Color.Gray, shape = RoundedCornerShape(8.dp))
    ) {
        Box(
            modifier =
                Modifier.offset {
                        IntOffset(
                            v.value.roundToInt() + (5 * density).toInt(),
                            (5 * density).toInt()
                        )
                    }
                    .draggable(
                        orientation = Orientation.Horizontal,
                        state =
                            rememberDraggableState { delta ->
                                v.value = max(min(v.value + delta, sliderMax), 0f)
                                value.value = min + (max - min) * v.value / sliderMax
                            }
                    )
                    .size(30.dp)
                    .border(width = 25.dp, color = Color.Black, shape = RoundedCornerShape(5.dp))
        )
    }
}

@Composable
fun LazyGridItemSpans() {
    val (numColumns, setNumColumns) = remember { mutableStateOf(3) }
    val (adaptive, setAdaptive) = remember { mutableStateOf(false) }
    val horizontalSpacing = remember { mutableStateOf(10f) }
    val verticalSpacing = remember { mutableStateOf(10f) }
    val adaptiveMin = remember { mutableStateOf(200f) }
    Column(Modifier.offset(20.dp, 10.dp)) {
        Row(Modifier.height(50.dp)) {
            Text("Number of Columns: ", fontSize = 20.sp)
            NumColumnButton(1, setNumColumns, setAdaptive)
            NumColumnButton(2, setNumColumns, setAdaptive)
            NumColumnButton(3, setNumColumns, setAdaptive)
            NumColumnButton(4, setNumColumns, setAdaptive)
            NumColumnButton(5, setNumColumns, setAdaptive)
            AdaptiveButton(setAdaptive)
        }
        Row(Modifier.height(50.dp)) {
            Text("Horizontal Item Spacing: ", fontSize = 20.sp)
            Slider(horizontalSpacing, 0f, 200f)
            Text(horizontalSpacing.value.toString(), fontSize = 20.sp)
        }
        Row(Modifier.height(50.dp)) {
            Text("Vertical Item Spacing: ", fontSize = 20.sp)
            Slider(verticalSpacing, 0f, 200f)
            Text(verticalSpacing.value.toString(), fontSize = 20.sp)
        }
        Row(Modifier.height(50.dp)) {
            Text("Adaptive Min Spacing: ", fontSize = 20.sp)
            Slider(adaptiveMin, 1f, 400f)
            Text(adaptiveMin.value.toString(), fontSize = 20.sp)
        }
    }

    val adaptiveMinDp = (adaptiveMin.value.toInt()).dp
    val sections = (0 until 100).toList().chunked(5)
    Box(Modifier.offset(20.dp, 230.dp).border(2.dp, Color.Black)) {
        LazyVerticalGrid(
            modifier =
                Modifier.verticalScroll(rememberScrollState()).padding(20.dp, 0.dp).height(1000.dp),
            columns =
                if (adaptive) GridCells.Adaptive(adaptiveMinDp) else GridCells.Fixed(numColumns),
            horizontalArrangement = Arrangement.spacedBy(horizontalSpacing.value.toInt().dp),
            verticalArrangement = Arrangement.spacedBy(verticalSpacing.value.toInt().dp)
        ) {
            sections.forEachIndexed { index, items ->
                item(span = { GridItemSpan(if (adaptive) maxLineSpan else numColumns) }) {
                    Text(
                        "This is section $index",
                        Modifier.border(2.dp, Color.Black).height(80.dp).wrapContentSize(),
                        fontSize = 26.sp,
                    )
                }
                items(
                    items,
                    // not required as it is the default
                    span = { GridItemSpan(1) }
                ) {
                    FakeBrowseItem("Item $it")
                }
            }
        }
    }
}

enum class ItemType {
    Grid,
    List
}

// TEST Grid Layout
@DesignDoc(id = "JOSOEvsrjvMqanyQa5OpNR")
interface GridLayoutTest {
    @DesignComponent(node = "#MainFrame")
    fun MainFrame(
        @DesignContentTypes(nodes = ["#SectionTitle", "#Item"])
        @DesignPreviewContent(
            name = "Browse",
            nodes =
                [
                    PreviewNode(1, "#SectionTitle"),
                    PreviewNode(6, "#Item=Grid"),
                    PreviewNode(1, "#SectionTitle"),
                    PreviewNode(4, "#Item=Grid")
                ]
        )
        @Design(node = "#VerticalGrid1")
        vertical1: ListContent,
        @DesignContentTypes(nodes = ["#SectionTitle", "#VItem"])
        @DesignPreviewContent(
            name = "Browse",
            nodes =
                [
                    PreviewNode(1, "#SectionTitle"),
                    PreviewNode(6, "#VItem=Grid"),
                    PreviewNode(1, "#SectionTitle"),
                    PreviewNode(4, "#VItem=Grid")
                ]
        )
        @Design(node = "#HorizontalGrid1")
        horizontal1: ListContent,
        @DesignContentTypes(nodes = ["#SectionTitle", "#Item"])
        @DesignPreviewContent(
            name = "Browse",
            nodes =
                [
                    PreviewNode(1, "#SectionTitle"),
                    PreviewNode(6, "#Item=Grid"),
                    PreviewNode(1, "#SectionTitle"),
                    PreviewNode(8, "#Item=Grid"),
                    PreviewNode(1, "#SectionTitle"),
                    PreviewNode(6, "#Item=Grid"),
                    PreviewNode(1, "#SectionTitle"),
                    PreviewNode(10, "#Item=List")
                ]
        )
        @Design(node = "#VerticalGrid2")
        vertical2: ListContent,
        @DesignContentTypes(nodes = ["#SectionTitle", "#VItem"])
        @DesignPreviewContent(
            name = "Browse",
            nodes =
                [
                    PreviewNode(1, "#SectionTitle"),
                    PreviewNode(6, "#VItem=Grid"),
                    PreviewNode(1, "#SectionTitle"),
                    PreviewNode(6, "#VItem=Grid"),
                    PreviewNode(1, "#SectionTitle"),
                    PreviewNode(6, "#VItem=Grid"),
                    PreviewNode(1, "#SectionTitle"),
                    PreviewNode(11, "#VItem=List")
                ]
        )
        @Design(node = "#HorizontalGrid2")
        horizontal2: ListContent,
    )

    @DesignComponent(node = "#Item")
    fun Item(
        @DesignVariant(property = "#Item") type: ItemType,
        @Design(node = "#Title") title: String,
    )

    @DesignComponent(node = "#VItem")
    fun VItem(
        @DesignVariant(property = "#VItem") type: ItemType,
        @Design(node = "#Title") title: String,
    )

    @DesignComponent(node = "#SectionTitle")
    fun SectionTitle(@Design(node = "#Title") title: String)

    @DesignComponent(node = "#VSectionTitle")
    fun VSectionTitle(@Design(node = "#Title") title: String)
}

enum class GridItemType {
    SectionTitle,
    VSectionTitle,
    RowGrid,
    RowList,
    ColGrid,
    ColList,
}

@Composable
fun GridLayoutTest() {
    val vertItems: ArrayList<Pair<GridItemType, String>> = arrayListOf()
    for (i in 1..20) vertItems.add(Pair(GridItemType.RowGrid, "Item $i"))
    for (i in 21..40) vertItems.add(Pair(GridItemType.RowList, "Row Item $i"))
    vertItems.add(0, Pair(GridItemType.SectionTitle, "Group One"))
    vertItems.add(7, Pair(GridItemType.SectionTitle, "Group Two"))
    vertItems.add(12, Pair(GridItemType.SectionTitle, "Group Three"))
    vertItems.add(20, Pair(GridItemType.SectionTitle, "Group Four"))

    val horizItems: ArrayList<Pair<GridItemType, String>> = arrayListOf()
    for (i in 1..20) horizItems.add(Pair(GridItemType.ColGrid, "Item $i"))
    for (i in 21..40) horizItems.add(Pair(GridItemType.ColList, "Row Item $i"))
    horizItems.add(0, Pair(GridItemType.SectionTitle, "Group One"))
    horizItems.add(7, Pair(GridItemType.SectionTitle, "Group Two"))
    horizItems.add(14, Pair(GridItemType.SectionTitle, "Group Three"))
    horizItems.add(20, Pair(GridItemType.SectionTitle, "Group Four"))

    fun getNodeData(items: ArrayList<Pair<GridItemType, String>>, index: Int): GetDesignNodeData {
        return when (items[index].first) {
            GridItemType.SectionTitle -> {
                { GridLayoutTestDoc.SectionTitleDesignNodeData() }
            }
            GridItemType.VSectionTitle -> {
                { GridLayoutTestDoc.VSectionTitleDesignNodeData() }
            }
            GridItemType.RowGrid -> {
                { GridLayoutTestDoc.ItemDesignNodeData(type = ItemType.Grid) }
            }
            GridItemType.RowList -> {
                { GridLayoutTestDoc.ItemDesignNodeData(type = ItemType.List) }
            }
            GridItemType.ColGrid -> {
                { GridLayoutTestDoc.VItemDesignNodeData(type = ItemType.Grid) }
            }
            GridItemType.ColList -> {
                { GridLayoutTestDoc.VItemDesignNodeData(type = ItemType.List) }
            }
        }
    }

    @Composable
    fun itemComposable(items: ArrayList<Pair<GridItemType, String>>, index: Int) {
        when (items[index].first) {
            GridItemType.SectionTitle -> GridLayoutTestDoc.SectionTitle(title = items[index].second)
            GridItemType.VSectionTitle ->
                GridLayoutTestDoc.VSectionTitle(title = items[index].second)
            GridItemType.RowGrid ->
                GridLayoutTestDoc.Item(type = ItemType.Grid, title = items[index].second)
            GridItemType.RowList ->
                GridLayoutTestDoc.Item(type = ItemType.List, title = items[index].second)
            GridItemType.ColGrid ->
                GridLayoutTestDoc.VItem(type = ItemType.Grid, title = items[index].second)
            GridItemType.ColList ->
                GridLayoutTestDoc.VItem(type = ItemType.List, title = items[index].second)
        }
    }

    GridLayoutTestDoc.MainFrame(
        modifier = Modifier.fillMaxSize(),
        vertical1 = { spanFunc ->
            ListContentData(
                count = vertItems.size,
                span = { index ->
                    val nodeData = getNodeData(vertItems, index)
                    spanFunc(nodeData)
                },
            ) { index ->
                itemComposable(vertItems, index)
            }
        },
        vertical2 = { spanFunc ->
            ListContentData(
                count = vertItems.size,
                span = { index ->
                    val nodeData = getNodeData(vertItems, index)
                    spanFunc(nodeData)
                },
            ) { index ->
                itemComposable(vertItems, index)
            }
        },
        horizontal1 = { spanFunc ->
            ListContentData(
                count = horizItems.size,
                span = { index ->
                    val nodeData = getNodeData(horizItems, index)
                    spanFunc(nodeData)
                },
            ) { index ->
                itemComposable(horizItems, index)
            }
        },
        horizontal2 = { spanFunc ->
            ListContentData(
                count = horizItems.size,
                span = { index ->
                    val nodeData = getNodeData(horizItems, index)
                    spanFunc(nodeData)
                },
            ) { index ->
                itemComposable(horizItems, index)
            }
        },
    )
}

// TEST Grid Preview Widget
@DesignDoc(id = "OBhNItd9i9J2LwVYuLxEIx")
interface GridWidgetTest {
    @DesignComponent(node = "#Main")
    fun MainFrame(
        @DesignContentTypes(nodes = ["#SectionTitle", "#Item", "#LoadingPage", "#ErrorPage"])
        @DesignPreviewContent(
            name = "Browse",
            nodes =
                [
                    PreviewNode(1, "#SectionTitle"),
                    PreviewNode(2, "#Item=Grid, #Playing=Off"),
                    PreviewNode(1, "#Item=Grid, #Playing=On"),
                    PreviewNode(6, "#Item=Grid, #Playing=Off"),
                    PreviewNode(1, "#SectionTitle"),
                    PreviewNode(1, "#Item=List, #Playing=On"),
                    PreviewNode(3, "#Item=List, #Playing=Off")
                ]
        )
        @DesignPreviewContent(
            name = "Album",
            nodes =
                [
                    PreviewNode(1, "#SectionTitle"),
                    PreviewNode(1, "#Item=List, #Playing=On"),
                    PreviewNode(16, "#Item=List, #Playing=Off")
                ]
        )
        @DesignPreviewContent(name = "Loading", nodes = [PreviewNode(1, "#LoadingPage")])
        @DesignPreviewContent(name = "Error", nodes = [PreviewNode(1, "#ErrorPage")])
        @Design(node = "#column-auto-content")
        columns: ListContent,
        @DesignContentTypes(nodes = ["#VSectionTitle", "#VItem", "#LoadingPage", "#ErrorPage"])
        @DesignPreviewContent(
            name = "Browse",
            nodes =
                [
                    PreviewNode(1, "#VSectionTitle"),
                    PreviewNode(2, "#VItem=Grid, #Playing=Off"),
                    PreviewNode(1, "#VItem=Grid, #Playing=On"),
                    PreviewNode(4, "#VItem=Grid, #Playing=Off"),
                    PreviewNode(1, "#VSectionTitle"),
                    PreviewNode(1, "#VItem=List, #Playing=On"),
                    PreviewNode(3, "#VItem=List, #Playing=Off")
                ]
        )
        @DesignPreviewContent(name = "Loading", nodes = [PreviewNode(1, "#LoadingPage")])
        @DesignPreviewContent(name = "Error", nodes = [PreviewNode(1, "#ErrorPage")])
        @Design(node = "#row-auto-content")
        rows: ListContent,
        @DesignContentTypes(nodes = ["#Item"])
        @DesignPreviewContent(name = "List", nodes = [PreviewNode(10, "#Item=Grid, #Playing=Off")])
        @Design(node = "#list-auto-content")
        items: ListContent,
    )

    @DesignComponent(node = "#Item")
    fun Item(
        @DesignVariant(property = "#Item") type: ItemType,
        @Design(node = "#Title") title: String,
    )

    @DesignComponent(node = "#VItem")
    fun VItem(
        @DesignVariant(property = "#VItem") type: ItemType,
        @Design(node = "#Title") title: String,
    )

    @DesignComponent(node = "#SectionTitle")
    fun SectionTitle(@Design(node = "#Title") title: String)

    @DesignComponent(node = "#VSectionTitle")
    fun VSectionTitle(@Design(node = "#Title") title: String)
}

@Composable
fun GridWidgetTest() {
    val vertItems: ArrayList<Pair<GridItemType, String>> = arrayListOf()
    for (i in 1..20) vertItems.add(Pair(GridItemType.RowGrid, "Item $i"))
    for (i in 21..40) vertItems.add(Pair(GridItemType.RowList, "Row Item $i"))
    vertItems.add(0, Pair(GridItemType.SectionTitle, "Group One"))
    vertItems.add(15, Pair(GridItemType.SectionTitle, "Group Two"))
    vertItems.add(20, Pair(GridItemType.SectionTitle, "Group Three"))

    val horizItems: ArrayList<Pair<GridItemType, String>> = arrayListOf()
    for (i in 1..20) horizItems.add(Pair(GridItemType.ColGrid, "Item $i"))
    for (i in 21..40) horizItems.add(Pair(GridItemType.ColList, "Row Item $i"))
    horizItems.add(0, Pair(GridItemType.VSectionTitle, "Group One"))
    horizItems.add(7, Pair(GridItemType.VSectionTitle, "Group Two"))
    horizItems.add(14, Pair(GridItemType.VSectionTitle, "Group Three"))
    horizItems.add(20, Pair(GridItemType.VSectionTitle, "Group Four"))

    fun getNodeData(items: ArrayList<Pair<GridItemType, String>>, index: Int): GetDesignNodeData {
        return when (items[index].first) {
            GridItemType.SectionTitle -> {
                { GridWidgetTestDoc.SectionTitleDesignNodeData() }
            }
            GridItemType.VSectionTitle -> {
                { GridWidgetTestDoc.VSectionTitleDesignNodeData() }
            }
            GridItemType.RowGrid -> {
                { GridWidgetTestDoc.ItemDesignNodeData(type = ItemType.Grid) }
            }
            GridItemType.RowList -> {
                { GridWidgetTestDoc.ItemDesignNodeData(type = ItemType.List) }
            }
            GridItemType.ColGrid -> {
                { GridWidgetTestDoc.VItemDesignNodeData(type = ItemType.Grid) }
            }
            GridItemType.ColList -> {
                { GridWidgetTestDoc.VItemDesignNodeData(type = ItemType.List) }
            }
        }
    }

    @Composable
    fun itemComposable(items: ArrayList<Pair<GridItemType, String>>, index: Int) {
        when (items[index].first) {
            GridItemType.SectionTitle ->
                GridWidgetTestDoc.SectionTitle(
                    title = items[index].second,
                    parentLayout = widgetParent
                )
            GridItemType.VSectionTitle ->
                GridWidgetTestDoc.VSectionTitle(
                    title = items[index].second,
                    parentLayout = widgetParent
                )
            GridItemType.RowGrid ->
                GridWidgetTestDoc.Item(
                    type = ItemType.Grid,
                    title = items[index].second,
                    parentLayout = widgetParent
                )
            GridItemType.RowList ->
                GridWidgetTestDoc.Item(
                    type = ItemType.List,
                    title = items[index].second,
                    parentLayout = widgetParent
                )
            GridItemType.ColGrid ->
                GridWidgetTestDoc.VItem(
                    type = ItemType.Grid,
                    title = items[index].second,
                    parentLayout = widgetParent
                )
            GridItemType.ColList ->
                GridWidgetTestDoc.VItem(
                    type = ItemType.List,
                    title = items[index].second,
                    parentLayout = widgetParent
                )
        }
    }

    GridWidgetTestDoc.MainFrame(
        modifier = Modifier.fillMaxSize(),
        columns = { spanFunc ->
            ListContentData(
                count = vertItems.size,
                span = { index ->
                    val nodeData = getNodeData(vertItems, index)
                    spanFunc(nodeData)
                },
            ) { index ->
                itemComposable(vertItems, index)
            }
        },
        rows = { spanFunc ->
            ListContentData(
                count = horizItems.size,
                span = { index ->
                    val nodeData = getNodeData(horizItems, index)
                    spanFunc(nodeData)
                },
            ) { index ->
                itemComposable(horizItems, index)
            }
        },
        items = {
            ListContentData(
                count = 10,
                span = { LazyContentSpan(1) },
            ) { index ->
                GridWidgetTestDoc.Item(type = ItemType.Grid, title = "Item $index")
            }
        },
    )
}
// TEST List Preview Widget
@DesignDoc(id = "9ev0MBNHFrgTqJOrAGcEpV")
interface ListWidgetTest {
    @DesignComponent(node = "#Main")
    fun MainFrame(
        @DesignContentTypes(nodes = ["#Item"])
        @DesignPreviewContent(
            name = "Items",
            nodes =
                [
                    PreviewNode(4, "#Item=Grid, #Playing=Off"),
                    PreviewNode(1, "#Item=Grid, #Playing=On"),
                    PreviewNode(6, "#Item=Grid, #Playing=Off"),
                ]
        )
        @Design(node = "#row-content")
        rowItems: ListContent,
        @DesignContentTypes(nodes = ["#Item"])
        @DesignPreviewContent(
            name = "Items",
            nodes =
                [
                    PreviewNode(4, "#Item=Grid, #Playing=Off"),
                    PreviewNode(1, "#Item=Grid, #Playing=On"),
                    PreviewNode(6, "#Item=Grid, #Playing=Off"),
                ]
        )
        @Design(node = "#row-content-scrolling")
        rowScrollItems: ListContent,
        @DesignContentTypes(nodes = ["#VItem"])
        @DesignPreviewContent(
            name = "Items",
            nodes =
                [
                    PreviewNode(4, "#VItem=Grid, #Playing=Off"),
                    PreviewNode(1, "#VItem=Grid, #Playing=On"),
                    PreviewNode(6, "#VItem=Grid, #Playing=Off"),
                ]
        )
        @Design(node = "#col-content")
        colItems: ListContent,
        @DesignContentTypes(nodes = ["#VItem"])
        @DesignPreviewContent(
            name = "Items",
            nodes =
                [
                    PreviewNode(4, "#VItem=Grid, #Playing=Off"),
                    PreviewNode(1, "#VItem=Grid, #Playing=On"),
                    PreviewNode(6, "#VItem=Grid, #Playing=Off"),
                ]
        )
        @Design(node = "#col-content-scrolling")
        colScrollItems: ListContent,
    )

    @DesignComponent(node = "#Item")
    fun Item(
        @DesignVariant(property = "#Item") type: ItemType,
        @Design(node = "#Title") title: String,
    )

    @DesignComponent(node = "#VItem")
    fun VItem(
        @DesignVariant(property = "#VItem") type: ItemType,
        @Design(node = "#Title") title: String,
    )
}

@Composable
fun ListWidgetTest() {
    val rowItems: ArrayList<Pair<GridItemType, String>> = arrayListOf()
    for (i in 1..6) rowItems.add(Pair(GridItemType.RowGrid, "Item $i"))
    val rowScrollItems: ArrayList<Pair<GridItemType, String>> = arrayListOf()
    for (i in 1..30) rowScrollItems.add(Pair(GridItemType.RowGrid, "Item $i"))

    val colItems: ArrayList<Pair<GridItemType, String>> = arrayListOf()
    for (i in 1..6) colItems.add(Pair(GridItemType.ColGrid, "Item $i"))
    val colScrollItems: ArrayList<Pair<GridItemType, String>> = arrayListOf()
    for (i in 1..30) colScrollItems.add(Pair(GridItemType.ColGrid, "Item $i"))

    fun getNodeData(items: ArrayList<Pair<GridItemType, String>>, index: Int): GetDesignNodeData {
        return when (items[index].first) {
            GridItemType.RowGrid -> {
                { ListWidgetTestDoc.ItemDesignNodeData(type = ItemType.Grid) }
            }
            else -> {
                { ListWidgetTestDoc.VItemDesignNodeData(type = ItemType.Grid) }
            }
        }
    }

    @Composable
    fun itemComposable(items: ArrayList<Pair<GridItemType, String>>, index: Int) {
        when (items[index].first) {
            GridItemType.RowGrid ->
                ListWidgetTestDoc.Item(type = ItemType.Grid, title = items[index].second)
            else -> ListWidgetTestDoc.VItem(type = ItemType.Grid, title = items[index].second)
        }
    }

    ListWidgetTestDoc.MainFrame(
        modifier = Modifier.fillMaxSize(),
        rowItems = { spanFunc ->
            ListContentData(
                count = rowItems.size,
                span = { index ->
                    val nodeData = getNodeData(rowItems, index)
                    spanFunc(nodeData)
                },
            ) { index ->
                itemComposable(rowItems, index)
            }
        },
        rowScrollItems = { spanFunc ->
            ListContentData(
                count = rowScrollItems.size,
                span = { index ->
                    val nodeData = getNodeData(rowScrollItems, index)
                    spanFunc(nodeData)
                },
            ) { index ->
                itemComposable(rowScrollItems, index)
            }
        },
        colItems = { spanFunc ->
            ListContentData(
                count = colItems.size,
                span = { index ->
                    val nodeData = getNodeData(colItems, index)
                    spanFunc(nodeData)
                },
            ) { index ->
                itemComposable(colItems, index)
            }
        },
        colScrollItems = { spanFunc ->
            ListContentData(
                count = colScrollItems.size,
                span = { index ->
                    val nodeData = getNodeData(colScrollItems, index)
                    spanFunc(nodeData)
                },
            ) { index ->
                itemComposable(colScrollItems, index)
            }
        },
    )
}

// TEST One Pixel Separator
@DesignDoc(id = "EXjTHxfMNBtXDrz8hr6MFB")
interface OnePxSeparator {
    @DesignComponent(node = "#stage") fun MainFrame()
}

@Composable
fun OnePxSeparatorTest() {
    OnePxSeparatorDoc.MainFrame()
}

enum class PlayState {
    Play,
    Pause
}

enum class ButtonState {
    On,
    Off,
    Blue,
    Green
}

// TEST Variant Interactions
// This test checks that variants can have onPress CHANGE_TO interactions as well as a tap callback.
// Tapping on one of the variants should trigger the onPress state change for that node and only
// that node. Releasing while still on top of the variant should trigger the onTap callback that
// simply prints a line to stdout. Note that a unique "key" must be passed into each variant in
// order to uniquely identify each one so that the CHANGE_TO interaction only affects one instance.
@DesignDoc(id = "WcsgoLR4aDRSkZHY29Qdhq")
interface VariantInteractionsTest {
    @DesignComponent(node = "#MainFrame")
    fun MainFrame(
        @DesignContentTypes(nodes = ["#SectionTitle", "#Item"])
        @Design(node = "#Content")
        content: ReplacementContent,
        @DesignVariant(property = "#ButtonCircle") buttonCircleState: ButtonState,
    )

    @DesignComponent(node = "#ButtonVariant1")
    fun ButtonVariant1(
        @DesignVariant(property = "#ButtonVariant1") type: ItemType,
        @Design(node = "#Title") title: String,
        @Design(node = "#ButtonVariant1") onTap: TapCallback
    )

    @DesignComponent(node = "#ButtonVariant2")
    fun ButtonVariant2(
        @DesignVariant(property = "#ButtonVariant2") type: ItemType,
        @DesignVariant(property = "#PlayState") playState: PlayState,
        @Design(node = "#Title") title: String,
        @Design(node = "#ButtonVariant2") onTap: TapCallback
    )
}

@Composable
fun VariantInteractionsTest() {
    val (buttonCircleState, setButtonCircleState) = remember { mutableStateOf(ButtonState.Off) }

    VariantInteractionsTestDoc.MainFrame(
        content =
            ReplacementContent(
                count = 9,
                content = { index ->
                    { rc ->
                        when (index) {
                            0 ->
                                VariantInteractionsTestDoc.ButtonVariant1(
                                    parentLayout = ParentLayoutInfo(rc.parentLayoutId, index),
                                    type = ItemType.List,
                                    title = "One",
                                    onTap = { println("Tap One") },
                                    key = "One"
                                )
                            1 ->
                                VariantInteractionsTestDoc.ButtonVariant1(
                                    parentLayout = ParentLayoutInfo(rc.parentLayoutId, index),
                                    type = ItemType.List,
                                    title = "Two",
                                    onTap = { println("Tap Two") },
                                    key = "Two"
                                )
                            2 ->
                                VariantInteractionsTestDoc.ButtonVariant1(
                                    parentLayout = ParentLayoutInfo(rc.parentLayoutId, index),
                                    type = ItemType.List,
                                    title = "Three",
                                    onTap = { println("Tap Three") },
                                    key = "Three"
                                )
                            3 ->
                                VariantInteractionsTestDoc.ButtonVariant2(
                                    parentLayout = ParentLayoutInfo(rc.parentLayoutId, index),
                                    type = ItemType.Grid,
                                    playState = PlayState.Play,
                                    title = "Four",
                                    onTap = { println("Tap Four") },
                                    key = "Four"
                                )
                            4 ->
                                VariantInteractionsTestDoc.ButtonVariant2(
                                    parentLayout = ParentLayoutInfo(rc.parentLayoutId, index),
                                    type = ItemType.Grid,
                                    playState = PlayState.Play,
                                    title = "Five",
                                    onTap = { println("Tap Five") },
                                    key = "Five"
                                )
                            5 ->
                                VariantInteractionsTestDoc.ButtonVariant2(
                                    parentLayout = ParentLayoutInfo(rc.parentLayoutId, index),
                                    type = ItemType.Grid,
                                    playState = PlayState.Pause,
                                    title = "Six",
                                    onTap = { println("Tap Six") },
                                    key = "Six"
                                )
                            6 ->
                                VariantInteractionsTestDoc.ButtonVariant2(
                                    parentLayout = ParentLayoutInfo(rc.parentLayoutId, index),
                                    type = ItemType.Grid,
                                    playState = PlayState.Pause,
                                    title = "Seven",
                                    onTap = { println("Tap Seven") },
                                    key = "Seven"
                                )
                            7 ->
                                VariantInteractionsTestDoc.ButtonVariant2(
                                    parentLayout = ParentLayoutInfo(rc.parentLayoutId, index),
                                    type = ItemType.List,
                                    playState = PlayState.Pause,
                                    title = "Eight",
                                    onTap = { println("Tap Eight") },
                                    key = "Eight"
                                )
                            8 ->
                                VariantInteractionsTestDoc.ButtonVariant2(
                                    parentLayout = ParentLayoutInfo(rc.parentLayoutId, index),
                                    type = ItemType.List,
                                    playState = PlayState.Pause,
                                    title = "Nine",
                                    onTap = { println("Tap Nine") },
                                    key = "Nine"
                                )
                        }
                    }
                }
            ),
        buttonCircleState = buttonCircleState
    )
}

// TEST Layout Replacement
// This test places components (#fill, #topleft, #bottomright, #center) which have Layout
// Constraints applied to them inside of various parent elements which are larger than
// the components.
// We should see that the layout constraints are applied to the components and that they
// resize.
@DesignDoc(id = "dwk2GF7RiNvlbbAKPjqldx")
interface LayoutReplacementTest {
    @DesignComponent(node = "#stage")
    fun MainFrame(
        @Design(node = "#next") onNext: TapCallback,
        @Design(node = "#parent1") parent1: ReplacementContent,
        @Design(node = "#parent2") parent2: ReplacementContent,
        @Design(node = "#parent3") parent3: ReplacementContent,
    )

    @DesignComponent(node = "#fill") fun Fill()

    @DesignComponent(node = "#topleft") fun TopLeft()

    @DesignComponent(node = "#bottomright") fun BottomRight()

    @DesignComponent(node = "#center") fun Center()
}

@Composable
fun LayoutReplacementTestCase(idx: Int, rc: ContentReplacementContext) {
    if (idx == 0) {
        LayoutReplacementTestDoc.Fill(parentLayout = ParentLayoutInfo(rc.parentLayoutId, 0))
    } else if (idx == 1) {
        LayoutReplacementTestDoc.TopLeft(parentLayout = ParentLayoutInfo(rc.parentLayoutId, 0))
    } else if (idx == 2) {
        LayoutReplacementTestDoc.BottomRight(parentLayout = ParentLayoutInfo(rc.parentLayoutId, 0))
    } else if (idx == 3) {
        LayoutReplacementTestDoc.Center(parentLayout = ParentLayoutInfo(rc.parentLayoutId, 0))
    }
}

@Composable
fun LayoutReplacementTest() {
    val (idx, setIdx) = remember { mutableStateOf(0) }
    LayoutReplacementTestDoc.MainFrame(
        onNext = { setIdx((idx + 1) % 4) },
        parent1 =
            ReplacementContent(
                count = 1,
                content = { { rc -> LayoutReplacementTestCase(idx, rc) } }
            ),
        parent2 =
            ReplacementContent(
                count = 1,
                content = { { rc -> LayoutReplacementTestCase(idx, rc) } }
            ),
        parent3 =
            ReplacementContent(
                count = 1,
                content = { { rc -> LayoutReplacementTestCase(idx, rc) } }
            ),
    )
}

// TEST Text Elide Test
// This test tests that text max line count and eliding with ellipsis works
@DesignDoc(id = "oQ7nK49Ya5PJ3GpjI5iy8d")
interface TextElideTest {
    @DesignComponent(node = "#stage") fun MainFrame()
}

@Composable
fun TextElideTest() {
    TextElideTestDoc.MainFrame()
}

// TEST fancy fill types (solid color, gradients, images) on text, frames, and strokes
@DesignDoc(id = "xQ9cunHt8VUm6xqJJ2Pjb2")
interface FancyFillTest {
    @DesignComponent(node = "#stage") fun MainFrame(@Design(node = "#xyz") onTap: TapCallback)
}

@Composable
fun FancyFillTest() {
    FancyFillTestDoc.MainFrame(onTap = { Log.e("onTap", "frame clicked!") })
}

// TEST Fill Container test
// The outer black frame should fill the whole screen. Within the black frame there should be a top
// and bottom blue frame of equal size that both stretch to fill the black frame. Each of those
// frames should have additional frames that also stretch in both directions.
@DesignDoc(id = "dB3q96FkxkTO4czn5NqnxV")
interface FillTest {
    @DesignComponent(node = "#stage") fun MainFrame()
}

@Composable
fun FillTest() {
    FillTestDoc.MainFrame(Modifier.fillMaxSize())
}

// TEST Cross Axis Fill
@DesignDoc(id = "GPr1cx4n3zBPwLhqlSL1ba")
interface CrossAxisFillTest {
    @DesignComponent(node = "#stage")
    fun MainFrame(
        @Design(node = "#FixedWidth") fixedWidth: Modifier,
        @Design(node = "#OuterColumn") outerColumnContents: ReplacementContent,
    )

    @DesignComponent(node = "#LargeFixedWidth") fun LargeFixedWidth()

    @DesignComponent(node = "#FillParentWidth") fun FillParentWidth()
}

@Composable
fun CrossAxisFillTest() {
    CrossAxisFillTestDoc.MainFrame(
        modifier = Modifier.fillMaxWidth(),
        fixedWidth = Modifier.width(200.dp),
        outerColumnContents =
            ReplacementContent(
                count = 2,
                content = { index ->
                    { rc ->
                        if (index == 0)
                            CrossAxisFillTestDoc.LargeFixedWidth(
                                parentLayout = ParentLayoutInfo(rc.parentLayoutId, index),
                                modifier = Modifier.width(200.dp)
                            )
                        else
                            CrossAxisFillTestDoc.FillParentWidth(
                                parentLayout = ParentLayoutInfo(rc.parentLayoutId, index)
                            )
                    }
                }
            )
    )
}

// TEST Grid Layout for Documentation
@DesignDoc(id = "MBNjjSbzzKeN7nBjVoewsl")
interface GridLayout {
    @DesignComponent(node = "#stage")
    fun MainFrame(
        @Design(node = "#ListTitle") title: String,
        @DesignContentTypes(nodes = ["#SectionTitle", "#Item", "#Loading"])
        @DesignPreviewContent(name = "Loading", nodes = [PreviewNode(1, "#Loading")])
        @DesignPreviewContent(
            name = "LoadedList",
            nodes =
                [
                    PreviewNode(1, "#SectionTitle"),
                    PreviewNode(8, "#Item=Grid"),
                ]
        )
        @Design(node = "#BrowseList")
        items: ListContent,
    )

    @DesignComponent(node = "#SectionTitle")
    fun SectionTitle(@Design(node = "#Title") title: String)

    @DesignComponent(node = "#LoadingPage") fun LoadingPage()

    @DesignComponent(node = "#Item")
    fun Item(
        @DesignVariant(property = "#Item") itemType: ItemType,
        @Design(node = "#Title") title: String
    )
}

@Composable
fun GridLayoutDocumentation() {
    GridLayoutDoc.MainFrame(title = "Media Browse") { spanFunc ->
        ListContentData(
            count = 9,
            span = { index ->
                if (index == 0) spanFunc { GridLayoutDoc.SectionTitleDesignNodeData() }
                else spanFunc { GridLayoutDoc.ItemDesignNodeData(itemType = ItemType.Grid) }
            },
        ) { index ->
            if (index == 0) GridLayoutDoc.SectionTitle(title = "Recently Played")
            else GridLayoutDoc.Item(itemType = ItemType.Grid, title = "Item $index")
        }
    }
}

@DesignDoc(id = "ZqX5i5g6inv9tANIwMMXUV")
interface BlendModeTest {
    @DesignComponent(node = "#stage") fun MainFrame()
}

// Demonstration of blend modes applied to different objects
@Composable
fun BlendModeTest() {
    BlendModeTestDoc.MainFrame()
}

// TEST vector rendering
@DesignDoc(id = "Z3ucY0wMAbIwZIa6mLEWIK")
interface VectorRenderingTest {
    @DesignComponent(node = "#stage") fun MainFrame()
}

// Test page for vector rendering support
@Composable
fun VectorRenderingTest() {
    VectorRenderingTestDoc.MainFrame(modifier = Modifier.fillMaxSize())
}

// TEST dials and gauges
@DesignDoc(id = "lZj6E9GtIQQE4HNLpzgETw")
interface DialsGaugesTest {
    @DesignComponent(node = "#stage")
    fun MainFrame(
        @Design(node = "#arc-angle") arcAngle: Meter,
        @Design(node = "#needle-rotation") needleRotation: Meter,
        @Design(node = "#progress-bar") progressBar: Meter,
        @Design(node = "#progress-indicator") progressIndicator: Meter,
    )
}

@Composable
fun DialsGaugesTest() {
    val angle = remember { mutableStateOf(50f) }
    val rotation = remember { mutableStateOf(50f) }
    val progress = remember { mutableStateOf(50f) }
    val progressIndicator = remember { mutableStateOf(50f) }
    DialsGaugesTestDoc.MainFrame(
        arcAngle = angle.value,
        needleRotation = rotation.value,
        progressBar = progress.value,
        progressIndicator = progressIndicator.value,
    )

    Row(
        Modifier.absoluteOffset(0.dp, 1410.dp).height(50.dp),
        horizontalArrangement = Arrangement.spacedBy(20.dp)
    ) {
        Text("Dial angle: ", Modifier.width(120.dp), fontSize = 20.sp)
        Slider(angle, 0f, 100f)
        Text(angle.value.toString(), fontSize = 20.sp)
    }
    Row(
        Modifier.absoluteOffset(0.dp, 1460.dp).height(50.dp),
        horizontalArrangement = Arrangement.spacedBy(20.dp)
    ) {
        Text("Dial rotation: ", Modifier.width(120.dp), fontSize = 20.sp)
        Slider(rotation, 0f, 100f)
        Text(rotation.value.toString(), fontSize = 20.sp)
    }
    Row(
        Modifier.absoluteOffset(0.dp, 1510.dp).height(50.dp),
        horizontalArrangement = Arrangement.spacedBy(20.dp)
    ) {
        Text("Progress Bar: ", Modifier.width(120.dp), fontSize = 20.sp)
        Slider(progress, 0f, 100f)
        Text(progress.value.toString(), fontSize = 20.sp)
    }
    Row(
        Modifier.absoluteOffset(0.dp, 1560.dp).height(50.dp),
        horizontalArrangement = Arrangement.spacedBy(20.dp)
    ) {
        Text("Progress Indicator: ", Modifier.width(120.dp), fontSize = 20.sp)
        Slider(progressIndicator, 0f, 100f)
        Text(progressIndicator.value.toString(), fontSize = 20.sp)
    }
}

@DesignDoc(id = "mEmdUVEIjvBBbV0kELPy37")
interface MaskTest {
    @DesignComponent(node = "#MainFrame") fun Main()
}

@Composable
fun MaskTest() {
    MaskTestDoc.Main()
}

@DesignDoc(id = "MWnVAfW3FupV4VMLNR1m67")
interface VariableBorderTest {
    @DesignComponent(node = "#MainFrame") fun Main()
}

@Composable
fun VariableBorderTest() {
    VariableBorderTestDoc.Main()
}

enum class ButtonSquare {
    On,
    Off,
    Blue,
    Green
}

// TEST Various layout tests for new Rust based layout system
@DesignDoc(id = "Gv63fYTzpeH2ZtxP4go31E")
interface LayoutTests {
    @DesignComponent(node = "#stage")
    fun Main(
        @Design(node = "#Name") name: String,
        @Design(node = "#NameAutoWidth") nameAutoWidth: String,
        @Design(node = "#NameAutoHeight") nameAutoHeight: String,
        @Design(node = "#NameFixed") nameFixed: String,
        @Design(node = "#NameFillWidthAutoHeight") nameFillWidthAutoHeight: String,
        @DesignVariant(property = "#ButtonSquare") buttonSquare: ButtonSquare,
        @Design(node = "#HorizontalContent") horizontalContent: ReplacementContent,
        @Design(node = "#Parent") parent: ReplacementContent,
        @DesignContentTypes(nodes = ["#BlueSquare", "#RedSquare", "#ButtonSquare"])
        @DesignPreviewContent(
            name = "Items",
            nodes =
                [
                    PreviewNode(1, "#ButtonSquare=Green"),
                    PreviewNode(1, "#ButtonSquare=Blue"),
                    PreviewNode(1, "#RedSquare"),
                    PreviewNode(1, "#BlueSquare"),
                    PreviewNode(1, "#ButtonSquare=Green"),
                    PreviewNode(1, "#ButtonSquare=Blue"),
                    PreviewNode(1, "#RedSquare"),
                    PreviewNode(1, "#BlueSquare"),
                ]
        )
        @Design(node = "#WidgetContent")
        widgetItems: ListContent,
        @Design(node = "#Rect1") showRect1: Boolean,
        @Design(node = "#Rect2") showRect2: Boolean,
        @Design(node = "#Replacement1")
        replacement1: @Composable (ComponentReplacementContext) -> Unit,
        @Design(node = "#Replacement2")
        replacement2: @Composable (ComponentReplacementContext) -> Unit,
    )

    @DesignComponent(node = "#BlueSquare") fun BlueSquare()

    @DesignComponent(node = "#RedSquare") fun RedSquare()

    @DesignComponent(node = "#fill") fun Fill()

    @DesignComponent(node = "#topleft") fun TopLeft()

    @DesignComponent(node = "#bottomright") fun BottomRight()

    @DesignComponent(node = "#center") fun Center()

    @DesignComponent(node = "#ButtonSquare")
    fun ButtonSquare(
        @DesignVariant(property = "#ButtonSquare") type: ButtonSquare,
    )
}

@Composable
fun LayoutTests() {
    val loremText =
        "Lorem ipsum dolor sit amet, consectetur adipiscing elit, sed do eiusmod tempor incididunt ut labore et dolore magna aliqua. Ut enim ad minim veniam, quis nostrud exercitation ullamco laboris nisi ut aliquip ex ea commodo consequat. Duis aute irure dolor in reprehenderit in voluptate velit esse cillum dolore eu fugiat nulla pariatur. Excepteur sint occaecat cupidatat non proident, sunt in culpa qui officia deserunt mollit anim id est laborum."
    val (autoWidthLen, setAutoWidthLen) = remember { mutableStateOf(17) }
    val (autoHeightLen, setAutoHeightLen) = remember { mutableStateOf(17) }
    val (fixedSizeLen, setFixedSizeLen) = remember { mutableStateOf(17) }
    val (fillWidthAutoHeightLen, setFillWidthAutoHeightLen) = remember { mutableStateOf(89) }
    val (buttonSquare, setButtonSquare) = remember { mutableStateOf(ButtonSquare.Off) }
    val (numChildren, setNumChildren) = remember { mutableStateOf(2) }
    val (showRect1, setShowRect1) = remember { mutableStateOf(false) }
    val (showRect2, setShowRect2) = remember { mutableStateOf(true) }

    LayoutTestsDoc.Main(
        name = "LongerText",
        nameAutoWidth = loremText.subSequence(0, autoWidthLen).toString(),
        nameAutoHeight = loremText.subSequence(0, autoHeightLen).toString(),
        nameFixed = loremText.subSequence(0, fixedSizeLen).toString(),
        nameFillWidthAutoHeight = loremText.subSequence(0, fillWidthAutoHeightLen).toString(),
        buttonSquare = buttonSquare,
        horizontalContent =
            ReplacementContent(
                count = numChildren,
                content = { index ->
                    { replacementContext ->
                        if (index % 2 == 0)
                            LayoutTestsDoc.BlueSquare(
                                parentLayout =
                                    ParentLayoutInfo(replacementContext.parentLayoutId, index)
                            )
                        else
                            LayoutTestsDoc.RedSquare(
                                parentLayout =
                                    ParentLayoutInfo(replacementContext.parentLayoutId, index)
                            )
                    }
                }
            ),
        parent =
            ReplacementContent(
                count = 1,
                content = { index ->
                    { rc ->
                        LayoutTestsDoc.Fill(
                            parentLayout = ParentLayoutInfo(rc.parentLayoutId, index)
                        )
                    }
                }
            ),
        widgetItems = { spanFunc ->
            ListContentData(
                count = 10,
                span = { index ->
                    val nodeData =
                        if (index % 4 == 0) {
                            { LayoutTestsDoc.RedSquareDesignNodeData() }
                        } else {
                            { LayoutTestsDoc.BlueSquareDesignNodeData() }
                        }
                    spanFunc(nodeData)
                },
            ) { index ->
                if (index % 4 == 0) LayoutTestsDoc.RedSquare(parentLayout = widgetParent)
                else LayoutTestsDoc.BlueSquare(parentLayout = widgetParent)
            }
        },
        showRect1 = showRect1,
        showRect2 = showRect2,
        replacement1 = { LayoutTestsDoc.BlueSquare(parentLayout = it.parentLayout) },
        replacement2 = { LayoutTestsDoc.BlueSquare(parentLayout = it.parentLayout) },
        designComposeCallbacks =
            DesignComposeCallbacks(
                docReadyCallback = { id ->
                    Log.i("DesignCompose", "HelloWorld Ready: doc ID = $id")
                },
                newDocDataCallback = { docId, data ->
                    Log.i(
                        "DesignCompose",
                        "HelloWorld Updated doc ID $docId: ${data?.size ?: 0} bytes"
                    )
                },
            )
    )
    Column(Modifier.offset(10.dp, 820.dp)) {
        Row(verticalAlignment = Alignment.CenterVertically) {
            Text("AutoWidth", fontSize = 30.sp, color = Color.Black)
            Button("-", false) {
                val len = (autoWidthLen - 1).coerceAtLeast(1)
                setAutoWidthLen(len)
            }
            Button("+", false) {
                val len = (autoWidthLen + 1).coerceAtMost(loremText.length)
                setAutoWidthLen(len)
            }
        }
        Row(verticalAlignment = Alignment.CenterVertically) {
            Text("AutoHeight", fontSize = 30.sp, color = Color.Black)
            Button("-", false) {
                val len = (autoHeightLen - 1).coerceAtLeast(1)
                setAutoHeightLen(len)
            }
            Button("+", false) {
                val len = (autoHeightLen + 1).coerceAtMost(loremText.length)
                setAutoHeightLen(len)
            }
        }
        Row(verticalAlignment = Alignment.CenterVertically) {
            Text("Fixed", fontSize = 30.sp, color = Color.Black)
            Button("-", false) {
                val len = (fixedSizeLen - 1).coerceAtLeast(1)
                setFixedSizeLen(len)
            }
            Button("+", false) {
                val len = (fixedSizeLen + 1).coerceAtMost(loremText.length)
                setFixedSizeLen(len)
            }
        }
        Row(verticalAlignment = Alignment.CenterVertically) {
            Text("FillWidth AutoHeight", fontSize = 30.sp, color = Color.Black)
            Button("-", false) {
                val len = (fillWidthAutoHeightLen - 1).coerceAtLeast(1)
                setFillWidthAutoHeightLen(len)
            }
            Button("+", false) {
                val len = (fillWidthAutoHeightLen + 1).coerceAtMost(loremText.length)
                setFillWidthAutoHeightLen(len)
            }
        }
        Row(verticalAlignment = Alignment.CenterVertically) {
            Text("ButtonSquare", fontSize = 30.sp, color = Color.Black)
            Button("Change Variant", false) {
                setButtonSquare(
                    when (buttonSquare) {
                        ButtonSquare.Off -> ButtonSquare.On
                        ButtonSquare.On -> ButtonSquare.Blue
                        ButtonSquare.Blue -> ButtonSquare.Green
                        ButtonSquare.Green -> ButtonSquare.Off
                    }
                )
            }
        }
        Row(verticalAlignment = Alignment.CenterVertically) {
            Text("Replacement Content", fontSize = 30.sp, color = Color.Black)
            Button("-", false) {
                val num = (numChildren - 1).coerceAtLeast(0)
                setNumChildren(num)
            }
            Button("+", false) { setNumChildren(numChildren + 1) }
        }
        Row(verticalAlignment = Alignment.CenterVertically) {
            Text("Visibility", fontSize = 30.sp, color = Color.Black)
            Button("Rect1", false) { setShowRect1(!showRect1) }
            Button("Rect2", false) { setShowRect2(!showRect2) }
        }
    }
}

// Main Activity class. Setup auth token and font, then build the UI with buttons for each test
// on the left and the currently selected test on the right.
class MainActivity : ComponentActivity() {
    override fun onCreate(savedInstanceState: Bundle?) {
        super.onCreate(savedInstanceState)

        DesignSettings.addFontFamily("Inter", interFont)
        DesignSettings.enableLiveUpdates(this)

        setContent {
            val index = remember { mutableStateOf(0) }
            Row {
                TestButtons(index)
                Divider(color = Color.Black, modifier = Modifier.fillMaxHeight().width(1.dp))
                TestContent(index.value)
            }
        }
    }
}

// Draw all the buttons on the left side of the screen, one for each test
@Composable
fun TestButtons(index: MutableState<Int>) {

    Column(Modifier.width(110.dp).verticalScroll(rememberScrollState())) {
        var count = 0
        EXAMPLES.forEach {
            TestButton(it.first, index, count)
            Divider(color = Color.Black, modifier = Modifier.height(1.dp))
            ++count
        }
    }
}

// Draw a single button
@Composable
fun TestButton(name: String, currentIndex: MutableState<Int>, myIndex: Int) {
    val weight = if (currentIndex.value == myIndex) FontWeight.Bold else FontWeight.Normal

    Text(
        modifier =
            Modifier.clickable {
                Log.i(TAG, "Button $name")
                currentIndex.value = myIndex
            },
        text = name,
        fontSize = 20.sp,
        fontWeight = weight
    )
}

// Draw the content for the current test
@Composable
fun TestContent(index: Int) {
    Box { EXAMPLES[index].second() }
}<|MERGE_RESOLUTION|>--- conflicted
+++ resolved
@@ -168,24 +168,12 @@
             { GridLayoutDocumentation() },
             GridLayoutDoc.javaClass.name
         ),
-<<<<<<< HEAD
         Triple("Blend Modes", { BlendModeTest() }, "ZqX5i5g6inv9tANIwMMXUV"),
         Triple("Vector Rendering", { VectorRenderingTest() }, "Z3ucY0wMAbIwZIa6mLEWIK"),
         Triple("Dials Gauges", { DialsGaugesTest() }, "lZj6E9GtIQQE4HNLpzgETw"),
         Triple("Masks", { MaskTest() }, "mEmdUVEIjvBBbV0kELPy37"),
         Triple("Variable Borders", { VariableBorderTest() }, "MWnVAfW3FupV4VMLNR1m67"),
         Triple("Layout Tests", { LayoutTests() }, "Gv63fYTzpeH2ZtxP4go31E")
-=======
-        Triple("Blend Modes", { BlendModeTest() }, BlendModeTestDoc.javaClass.name),
-        Triple(
-            "Vector Rendering",
-            { VectorRenderingTest() },
-            VectorRenderingTestDoc.javaClass.name
-        ),
-        Triple("Dials Gauges", { DialsGaugesTest() }, DialsGaugesTestDoc.javaClass.name),
-        Triple("Masks", { MaskTest() }, MaskTestDoc.javaClass.name),
-        Triple("Variable Borders", { VariableBorderTest() }, VariableBorderTestDoc.javaClass.name),
->>>>>>> 92f397b2
     )
 
 // TEST Basic Hello World example
