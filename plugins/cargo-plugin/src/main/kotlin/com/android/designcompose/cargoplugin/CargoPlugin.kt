--- conflicted
+++ resolved
@@ -166,21 +166,11 @@
         val ndkDir = project.objects.directoryProperty()
 
         finalizeDsl { androidDsl ->
-<<<<<<< HEAD
             val ndkVersion = androidDsl.ndkVersion
             if (ndkVersion.substringBefore(".").toInt() < 25)
             // https://blog.rust-lang.org/2023/01/09/android-ndk-update-r25.html
-            throw GradleException("ndkVersion must be at least r25")
-=======
-            val ndkVersion =
-                androidDsl.ndkVersion
-                    ?: throw GradleException(
-                        "android.ndkVersion must be set!"
-                    )
-            if (ndkVersion.substringBefore(".").toInt() < 25)
-            // https://blog.rust-lang.org/2023/01/09/android-ndk-update-r25.html
-                throw GradleException("ndkVersion must be at least r25")
->>>>>>> 1428f9df
+              throw GradleException("ndkVersion must be at least r25")
+
             ndkDir.set(sdkComponents.sdkDirectory.map { it.dir("ndk/$ndkVersion") })
         }
         return ndkDir
